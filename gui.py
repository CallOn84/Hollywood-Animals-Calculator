--- conflicted
+++ resolved
@@ -1,2921 +1,2167 @@
-import json
-import tkinter as tk
-from tkinter import ttk, messagebox, scrolledtext
-import os
-import re
-from typing import Dict, List, Tuple, Any
-import colorsys
-from datetime import datetime
-from calendar import monthcalendar
-import operator
-
-class DataManager:
-    """Handles loading and managing data from JSON files"""
-    
-    def __init__(self):
-        # Character fix mapping - map Cyrillic characters to Latin equivalents
-        self.character_fix_map = {
-            'С': 'C',  # Cyrillic 'С' to Latin 'C'
-            'с': 'c',  # Lowercase Cyrillic 'с' to Latin 'c'
-            'О': 'O',  # Cyrillic 'О' to Latin 'O'
-            'о': 'o',  # Lowercase Cyrillic 'о' to Latin 'o'
-            'Е': 'E',  # Cyrillic 'Е' to Latin 'E'
-            'е': 'e',  # Lowercase Cyrillic 'е' to Latin 'e'
-            'А': 'A',  # Cyrillic 'А' to Latin 'A'
-            'а': 'a',  # Lowercase Cyrillic 'а' to Latin 'a'
-            'Р': 'P',  # Cyrillic 'Р' to Latin 'P'
-            'р': 'p',  # Lowercase Cyrillic 'р' to Latin 'p'
-            'К': 'K',  # Cyrillic 'К' to Latin 'K'
-            'к': 'k',  # Lowercase Cyrillic 'к' to Latin 'k'
-            'Н': 'H',  # Cyrillic 'Н' to Latin 'H'
-            'н': 'h',  # Lowercase Cyrillic 'н' to Latin 'h'
-            'В': 'B',  # Cyrillic 'В' to Latin 'B'
-            'в': 'b',  # Lowercase Cyrillic 'в' to Latin 'b'
-            'М': 'M',  # Cyrillic 'М' to Latin 'M'
-            'м': 'm',  # Lowercase Cyrillic 'м' to Latin 'm'
-            'Т': 'T',  # Cyrillic 'Т' to Latin 'T'
-            'т': 't',  # Lowercase Cyrillic 'т' to Latin 't'
-            'Х': 'X',  # Cyrillic 'Х' to Latin 'X'
-            'х': 'x',  # Lowercase Cyrillic 'х' to Latin 'x',
-        }
-        
-        # Define main categories for tag organization and their standardized forms
-        # Combined THEME and EVENTS into a single THEME_AND_EVENTS category
-        self.main_categories = ["GENRE", "SETTING", "PROTAGONIST", "ANTAGONIST", "SUPPORTING_CHARACTER", "THEME_AND_EVENTS", "FINALE"]
-        
-        # Mapping between different forms of the same category
-        self.category_mapping = {
-            "SUPPORTING CHARACTERS": "SUPPORTING_CHARACTER",
-            "SUPPORTINGCHARACTER": "SUPPORTING_CHARACTER",
-            "SUPPORTING_CHARACTERS": "SUPPORTING_CHARACTER",
-            "THEME": "THEME_AND_EVENTS",
-            "EVENTS": "THEME_AND_EVENTS"
-        }
-        
-        # Define tag mappings for GENRE and SETTING categories
-        self.genre_tags = [
-            "DRAMA", "COMEDY", "ACTION", "ROMANCE", "DETECTIVE", 
-            "ADVENTURE", "THRILLER", "HISTORICAL", "HORROR", "SCIENCE_FICTION", "SLAPSTICK_COMEDY"
-        ]
-        
-        self.setting_tags = [
-            "WILD_WEST", "MODERN_AMERICAN_CITY", "MODERN_AMERICAN_TOWN", 
-            "FANTASY_KINGDOM", "TROPICAL_ISLAND", "MODERN_AMERICAN_COUNTRYSIDE", 
-            "ARTHURIAN_LEGENDS", "AMERICAN_CIVIL_WAR", "CARIBBEAN", "GREAT_WAR", 
-            "MIDDLE_AGES", "SPACE", "UTOPIAN_FUTURISTIC_CITY", "DYSTOPIAN_FUTURISTIC_CITY", 
-            "VICTORIAN_ENGLAND", "MODERN_EUROPEAN_CITY", "MODERN_EUROPEAN_TOWN", 
-            "WW2_EUROPE", "WW2_PACIFIC", "WW2_AFRICA", "MODERN_EUROPEAN_COUNTRYSIDE", 
-            "FREE_STATES_IN_SLAVERY-ERA", "SLAVE_STATES_IN_SLAVERY-ERA", "ANCIENT_GREECE", 
-            "ANCIENT_ROME", "ANCIENT_EGYPT", "ANCIENT_CHINA", "FEUDAL_JAPAN", "RENAISSANCE"
-        ]
-        
-        # Initialize data containers
-        self.data = {}
-        self.compatibility_data = {}
-        self.audience_groups = {}
-        self.holidays = {}
-        
-        # Load data
-        self.load_json_data()
-        self.load_compatibility_data()
-        self.load_audience_groups()
-<<<<<<< HEAD
-        
-        # Translation data
-        self.load_language_ids()
-        self.current_language = "ENG"
-        self.load_translation_data(self.current_language)
-        
-        # Create frames
-        self.create_frames()
-        
-        # Configure grid weights for resizing
-        self.configure_layout()
-        
-        # Create widgets
-        self.create_widgets()
-=======
-        self.load_holiday_data()
->>>>>>> 85835a3d
-    
-    def fix_cyrillic_characters(self, text):
-        """Replace Cyrillic characters with their Latin equivalents"""
-        for cyrillic, latin in self.character_fix_map.items():
-            text = text.replace(cyrillic, latin)
-        return text
-    
-    def load_json_data(self):
-        """Load JSON data from file or use sample data if file not found."""
-        # Try multiple potential file paths
-        possible_paths = [
-            "TagsAudienceWeights.json",                     # Same directory
-            os.path.join(os.path.dirname(__file__), "TagsAudienceWeights.json"),
-            os.path.abspath("TagsAudienceWeights.json")     # Absolute path
-        ]
-        
-        data_loaded = False
-        for file_path in possible_paths:
-            try:
-                print(f"Attempting to load from: {file_path}")
-                with open(file_path, "r", encoding="utf-8") as f:
-                    self.data = json.load(f)
-                print(f"Successfully loaded data from {file_path}")
-                
-                # Fix any Cyrillic characters in tag IDs and display names
-                fixed_data = {}
-                for tag_id, tag_info in self.data.items():
-                    fixed_tag_id = self.fix_cyrillic_characters(tag_id)
-                    
-                    # Fix display name if present
-                    if "displayName" in tag_info:
-                        tag_info["displayName"] = self.fix_cyrillic_characters(tag_info["displayName"])
-                    
-                    fixed_data[fixed_tag_id] = tag_info
-                
-                self.data = fixed_data
-                data_loaded = True
-                break
-            except (FileNotFoundError, json.JSONDecodeError) as e:
-                print(f"Error loading from {file_path}: {e}")
-                continue
-        
-        if not data_loaded:
-            messagebox.showwarning(
-                "File Not Found", 
-                f"TagsAudienceWeights.json not found or invalid.\n"
-                f"Tried paths: {', '.join(possible_paths)}\n"
-                f"Current working directory: {os.getcwd()}\n"
-                f"Please make sure the JSON file exists and is valid."
-            )
-            # Just create an empty data dictionary - no sample data
-            self.data = {}
-    
-    def load_compatibility_data(self):
-        """Load tag compatibility data from file."""
-        # Try multiple potential file paths
-        possible_paths = [
-            "TagCompatibilityData.json",                     # Same directory
-            os.path.join(os.path.dirname(__file__), "TagCompatibilityData.json"),
-            os.path.abspath("TagCompatibilityData.json")     # Absolute path
-        ]
-        
-        self.compatibility_data = {}
-        data_loaded = False
-        
-        for file_path in possible_paths:
-            try:
-                print(f"Attempting to load compatibility data from: {file_path}")
-                with open(file_path, "r", encoding="utf-8") as f:
-                    self.compatibility_data = json.load(f)
-                print(f"Successfully loaded compatibility data from {file_path}")
-                
-                # Fix any Cyrillic characters in tag IDs
-                fixed_data = {}
-                for tag_id, compat_dict in self.compatibility_data.items():
-                    fixed_tag_id = self.fix_cyrillic_characters(tag_id)
-                    
-                    # Fix compatibility tag IDs
-                    fixed_compat_dict = {}
-                    for compat_tag_id, score in compat_dict.items():
-                        fixed_compat_tag_id = self.fix_cyrillic_characters(compat_tag_id)
-                        fixed_compat_dict[fixed_compat_tag_id] = score
-                    
-                    fixed_data[fixed_tag_id] = fixed_compat_dict
-                
-                self.compatibility_data = fixed_data
-                data_loaded = True
-                break
-            except (FileNotFoundError, json.JSONDecodeError) as e:
-                print(f"Error loading compatibility data from {file_path}: {e}")
-                continue
-        
-        if not data_loaded:
-            messagebox.showwarning(
-                "File Not Found", 
-                f"TagCompatibilityData.json not found or invalid.\n"
-                f"Tried paths: {', '.join(possible_paths)}\n"
-                f"Current working directory: {os.getcwd()}\n"
-                f"Please make sure the JSON file exists and is valid."
-            )
-            
-            # Create a sample compatibility data dictionary from the pasted info
-            try:
-                with open("paste.txt", "r", encoding="utf-8") as f:
-                    content = f.read()
-                    # Extract the JSON object from the text file
-                    match = re.search(r'(\{.*\})', content, re.DOTALL)
-                    if match:
-                        sample_json = match.group(1)
-                        # Add closing brace if needed
-                        if not sample_json.rstrip().endswith('}'):
-                            sample_json += '}'
-                        
-                        try:
-                            sample_data = json.loads(sample_json)
-                            self.compatibility_data = sample_data
-                            print("Using sample compatibility data from paste.txt")
-                            data_loaded = True
-                        except json.JSONDecodeError as je:
-                            print(f"Error parsing JSON from paste.txt: {je}")
-                    else:
-                        print("No JSON object found in paste.txt")
-            except FileNotFoundError:
-                print("paste.txt not found")
-            
-            if not data_loaded:
-                # If we still don't have data, create a minimal example
-                print("Using minimal example compatibility data")
-                self.compatibility_data = {
-                    "PROTAGONIST_COWBOY": {
-                        "WILD_WEST": "5.0",
-                        "MODERN_AMERICAN_CITY": "1.0",
-                        "ACTION": "5.0"
-                    }
-                }
-
-    def load_audience_groups(self):
-        """Load audience groups data from file."""
-        # Try multiple potential file paths
-        possible_paths = [
-            "AudienceGroups.json",                    # Same directory
-            os.path.join(os.path.dirname(__file__), "AudienceGroups.json"),
-            os.path.abspath("AudienceGroups.json")    # Absolute path
-        ]
-        
-        self.audience_groups = {}
-        data_loaded = False
-        
-        for file_path in possible_paths:
-            try:
-                print(f"Attempting to load audience groups data from: {file_path}")
-                with open(file_path, "r", encoding="utf-8") as f:
-                    self.audience_groups = json.load(f)
-                print(f"Successfully loaded audience groups data from {file_path}")
-                data_loaded = True
-                break
-            except (FileNotFoundError, json.JSONDecodeError) as e:
-                print(f"Error loading audience groups data from {file_path}: {e}")
-                continue
-        
-        if not data_loaded:
-            print("AudienceGroups.json not found or invalid. Using default audience weights.")
-            # Create default audience groups if file not found
-            self.audience_groups = {
-                "TM": {
-                    "baseWeight": "0.15",
-                    "artWeight": "0.05",
-                    "commercialWeight": "0.2",
-                    "baseDefaultAudience": "0.1",
-                    "artDefaultAudience": "0.05",
-                    "comDefaultAudience": "0.05",
-                    "id": "TM"
-                },
-                "TF": {
-                    "baseWeight": "0.15",
-                    "artWeight": "0.05",
-                    "commercialWeight": "0.2",
-                    "baseDefaultAudience": "0.1",
-                    "artDefaultAudience": "0.05",
-                    "comDefaultAudience": "0.05",
-                    "id": "TF"
-                },
-                "YM": {
-                    "baseWeight": "0.3",
-                    "artWeight": "0.4",
-                    "commercialWeight": "0.25",
-                    "baseDefaultAudience": "0.1",
-                    "artDefaultAudience": "0.05",
-                    "comDefaultAudience": "0.05",
-                    "id": "YM"
-                },
-                "YF": {
-                    "baseWeight": "0.3",
-                    "artWeight": "0.3",
-                    "commercialWeight": "0.25",
-                    "baseDefaultAudience": "0.1",
-                    "artDefaultAudience": "0.05",
-                    "comDefaultAudience": "0.05",
-                    "id": "YF"
-                },
-                "AM": {
-                    "baseWeight": "0.05",
-                    "artWeight": "0.1",
-                    "commercialWeight": "0.1",
-                    "baseDefaultAudience": "0.1",
-                    "artDefaultAudience": "0.05",
-                    "comDefaultAudience": "0.05",
-                    "id": "AM"
-                },
-                "AF": {
-                    "baseWeight": "0.05",
-                    "artWeight": "0.1",
-                    "commercialWeight": "0.1",
-                    "baseDefaultAudience": "0.1",
-                    "artDefaultAudience": "0.05",
-                    "comDefaultAudience": "0.05",
-                    "id": "AF"
-                }
-            }
-    
-<<<<<<< HEAD
-    def create_frames(self):
-        """Create the main frames for the application."""
-        # Create main tab control
-        self.main_notebook = ttk.Notebook(self.root)
-        self.main_notebook.pack(fill="both", expand=True)
-        
-        # Create language control
-        lang_frame = ttk.Frame(self.root)
-        lang_frame.pack(side="top", anchor="ne", padx=10, pady=5)
-
-        ttk.Label(lang_frame, text="Language:").pack(side="left")
-
-        self.language_var = tk.StringVar(value=self.current_language)
-        lang_selector = ttk.Combobox(
-            lang_frame,
-            textvariable=self.language_var,
-            values=list(self.language_ids.keys()),
-            state="readonly",
-            width=5
-        )
-        lang_selector.pack(side="left")
-        lang_selector.bind("<<ComboboxSelected>>",
-                        lambda e: self.change_language(self.language_var.get()))
-        
-        # Create tab for Best Advertiser
-        self.advertiser_tab = ttk.Frame(self.main_notebook)
-        self.main_notebook.add(self.advertiser_tab, text="Advertiser Compatibility")
-        
-        # Create tab for Tag Compatibility
-        self.compatibility_tab = ttk.Frame(self.main_notebook)
-        self.main_notebook.add(self.compatibility_tab, text="Story Element Compatibility")
-        
-        # Set up the advertiser tab frames
-        # Left frame for tag selection
-        self.left_frame = ttk.Frame(self.advertiser_tab, padding="10")
-        self.left_frame.grid(row=0, column=0, sticky="nsew")
-=======
-    def load_holiday_data(self):
-        """Load holiday data from file."""
-        # Try multiple potential file paths
-        possible_paths = [
-            "Holidays.json",                     # Same directory
-            os.path.join(os.path.dirname(__file__), "Holidays.json"),
-            os.path.abspath("Holidays.json")     # Absolute path
-        ]
->>>>>>> 85835a3d
-        
-        self.holidays = {}
-        data_loaded = False
-        
-        for file_path in possible_paths:
-            try:
-                print(f"Attempting to load holiday data from: {file_path}")
-                with open(file_path, "r", encoding="utf-8") as f:
-                    self.holidays = json.load(f)
-                print(f"Successfully loaded holiday data from {file_path}")
-                data_loaded = True
-                break
-            except (FileNotFoundError, json.JSONDecodeError) as e:
-                print(f"Error loading holiday data from {file_path}: {e}")
-                continue
-        
-        if not data_loaded:
-            print("Holidays.json not found or invalid. Using sample holiday data.")
-            # Create sample holiday data if file not found
-            self.holidays = {
-                "VALENTINE": {
-                    "dateType": 0,
-                    "day": 14,
-                    "month": 2,
-                    "dayOfWeek": 0,
-                    "audienceBonuses": {
-                        "TM|0": "0.050", "TM|1": "0.050", "TM|2": "0.050",
-                        "TF|0": "0.100", "TF|1": "0.100", "TF|2": "0.100",
-                        "YM|0": "0.080", "YM|1": "0.080", "YM|2": "0.080",
-                        "YF|0": "0.200", "YF|1": "0.200", "YF|2": "0.200",
-                        "AM|0": "0.100", "AM|1": "0.100", "AM|2": "0.100"
-                    },
-                    "id": "VALENTINE"
-                },
-                "HALLOWEEN": {
-                    "dateType": 0,
-                    "day": 31,
-                    "month": 10,
-                    "dayOfWeek": 0,
-                    "audienceBonuses": {
-                        "TM|0": "0.150", "TM|1": "0.150", "TM|2": "0.150",
-                        "TF|0": "0.150", "TF|1": "0.150", "TF|2": "0.150",
-                        "YM|0": "0.120", "YM|1": "0.120", "YM|2": "0.120",
-                        "YF|0": "0.120", "YF|1": "0.120", "YF|2": "0.120"
-                    },
-                    "id": "HALLOWEEN"
-                }
-            }
-    
-    def extract_category_from_tag_id(self, tag_id):
-        """Extract the category from a story elements ID based on prefix or special story elements lists"""
-        # Check if tag is in genre or setting lists
-        if tag_id in self.genre_tags:
-            return "GENRE"
-        elif tag_id in self.setting_tags:
-            return "SETTING"
-            
-        # Check for THEME or EVENTS prefixes to map to the combined category
-        if tag_id.startswith("THEME_") or tag_id.startswith("EVENTS_"):
-            return "THEME_AND_EVENTS"
-            
-        # Look for any of the main categories at the start of the tag ID
-        for category in self.main_categories:
-            if tag_id.startswith(category) and tag_id != category:  # Avoid matching the category itself
-                return category
-                
-        # If we can't find a main category, try to extract the first part before an underscore
-        if "_" in tag_id:
-            category = tag_id.split("_")[0]
-            # Check if this is an alternative form of a main category
-            if category in self.category_mapping:
-                return self.category_mapping[category]
-            return category
-                
-        # Default for unknown categories
-        return "OTHER"
-    
-    def standardize_category(self, category):
-        """Convert all variations of categories to a standard form"""
-        # Check if this is an alternative form of a main category
-        if category in self.category_mapping:
-            return self.category_mapping[category]
-        return category
-    
-    def beautify_category_name(self, category):
-        """Convert category name to a more readable format with special case handling"""
-        # Handle special case for combined Theme and Events category
-        if category == "THEME_AND_EVENTS":
-            return "Themes & Events"
-            
-        # Handle special case for Supporting Character(s)
-        if category in ["SUPPORTING_CHARACTER", "SUPPORTING_CHARACTERS", "SUPPORTINGCHARACTER"]:
-            return "Supporting Characters"
-            
-        # Special case for main categories - don't modify them
-        if category in self.main_categories:
-            return category.replace("_", " ").title()  # Replace underscores and capitalize
-            
-        # Special case for acronyms and abbreviations
-        special_cases = {
-            "Ww2": "WW2",
-            "WwII": "WWII",
-            "Wwe": "WWE",
-            "Fbi": "FBI",
-            "Cia": "CIA",
-            "Nada": "NASA",
-            "Usa": "USA",
-            "Uk": "UK",
-            "Ai": "AI",
-            "It": "IT",
-            "Rpg": "RPG",
-            "Fps": "FPS",
-            "SciFi": "Sci-Fi",  # Special handling for SciFi
-        }
-        
-        # Check if the category is a special case
-        if category in special_cases:
-            return special_cases[category]
-        
-        # Split by underscore if any
-        parts = category.split('_')
-        
-        # For each part, look for camel case or all caps words and separate them
-        formatted_parts = []
-        for part in parts:
-            # Skip empty parts
-            if not part:
-                continue
-                
-            # If the part is all uppercase and longer than 2 characters, treat it as a normal word
-            if part.isupper() and len(part) > 2:
-                # For all uppercase words, just convert to title case without adding spaces
-                formatted_parts.append(part.title())
-            else:
-                # For mixed case like "SciFi" or shorter acronyms
-                formatted_parts.append(part.title())
-        
-        # Join all parts with spaces
-        result = ' '.join(formatted_parts)
-        
-        # Special case handling for common terms that should remain capitalized
-        for abbr in special_cases.values():
-            # Replace the lowercase or title case version with the proper abbreviation
-            pattern = re.compile(re.escape(abbr.lower()), re.IGNORECASE)
-            result = pattern.sub(abbr, result)
-        
-        # Fix specific words like "Sci Fi" to "Sci-Fi"
-        result = result.replace("Sci Fi", "Sci-Fi")
-        
-        return result
-    
-    def beautify_tag_name(self, tag_id):
-        """Convert tag ID to a more readable format with proper capitalization for special cases like WW2"""
-        if tag_id in self.data and "displayName" in self.data[tag_id]:
-            return self.data[tag_id]["displayName"]
-        
-        # Special case handling for WW2 and other acronyms that need to be preserved
-        special_cases = {
-            "WW2_EUROPE": "WW2 Europe",
-            "WW2_PACIFIC": "WW2 Pacific",
-            "WW2_AFRICA": "WW2 Africa",
-            "USA": "USA",
-            "UK": "UK",
-            "FBI": "FBI",
-            "CIA": "CIA",
-            "NASA": "NASA"
-        }
-        
-        if tag_id in special_cases:
-            return special_cases[tag_id]
-                
-        # For tags that don't have a specific prefix like GENRE or SETTING tags
-        if tag_id in self.genre_tags or tag_id in self.setting_tags:
-            # For setting tags, check for special prefixes like WW2
-            parts = tag_id.split('_')
-            
-            # Process each part to handle special cases
-            formatted_parts = []
-            for part in parts:
-                # Special handling for known acronyms and abbreviations
-                if part == "WW2":
-                    formatted_parts.append("WW2")
-                elif part in ["USA", "UK", "FBI", "CIA", "NASA"]:
-                    formatted_parts.append(part)
-                else:
-                    # Standard title case for other words
-                    formatted_parts.append(part.title())
-            
-            # Join with spaces
-            return ' '.join(formatted_parts)
-        
-        # If no display name is provided, try to beautify the tag ID
-        parts = tag_id.split('_')
-        if len(parts) > 1:
-            # Remove category prefix
-            parts = parts[1:]
-        
-        # Process each part to handle special cases
-        formatted_parts = []
-        for part in parts:
-            # Special handling for known acronyms and abbreviations
-            if part == "WW2":
-                formatted_parts.append("WW2")
-            elif part in ["USA", "UK", "FBI", "CIA", "NASA"]:
-                formatted_parts.append(part)
-            else:
-                # Standard title case for other words
-                formatted_parts.append(part.title())
-        
-        # Join with spaces
-        return ' '.join(formatted_parts)
-    
-
-class UIHelper:
-    """Helper class for common UI components and utilities"""
-    
-    @staticmethod
-    def create_scrollable_frame(parent):
-        container = ttk.Frame(parent)
-        container.pack(fill="both", expand=True)
-
-        canvas = tk.Canvas(container)
-        scrollbar = ttk.Scrollbar(container, orient="vertical", command=canvas.yview)
-        canvas.configure(yscrollcommand=scrollbar.set)
-        scrollbar.pack(side="right", fill="y")
-        canvas.pack(side="left", fill="both", expand=True)
-
-        scrollable_frame = ttk.Frame(canvas)
-        scrollable_window = canvas.create_window((0, 0), window=scrollable_frame, anchor="nw")
-
-        def configure_scrollable_frame(event):
-            canvas.configure(scrollregion=canvas.bbox("all"))
-            canvas.itemconfig(scrollable_window, width=canvas.winfo_width())
-
-        scrollable_frame.bind("<Configure>", configure_scrollable_frame)
-        canvas.bind("<Configure>", lambda e: canvas.itemconfig(scrollable_window, width=e.width))
-
-        # Windows wheel
-        def _on_mousewheel(event):
-            canvas.yview_scroll(int(-1 * (event.delta / 120)), "units")
-        canvas.bind("<MouseWheel>", _on_mousewheel)
-
-        # Linux wheel
-        canvas.bind("<Button-4>", lambda e: canvas.yview_scroll(-1, "units"))
-        canvas.bind("<Button-5>", lambda e: canvas.yview_scroll(1, "units"))
-
-        return scrollable_frame
-    
-    @staticmethod
-    def get_compatibility_color(score):
-        """Generate color for a compatibility score between 1.0 and 5.0."""
-        # Normalize score between 0 and 1
-        normalized = (score - 1.0) / 4.0
-        
-        if normalized <= 0.5:
-            # Red (0, 0, 1) to Yellow (0.16, 1, 1) in HSV
-            h = 0.16 * (normalized * 2)
-            s = 1.0
-            v = 1.0
-        else:
-            # Yellow (0.16, 1, 1) to Green (0.33, 1, 0.8) in HSV
-            h = 0.16 + (0.33 - 0.16) * ((normalized - 0.5) * 2)
-            s = 1.0
-            v = 1.0 - ((normalized - 0.5) * 0.2)  # Slightly darken as we move to green
-        # Convert HSV to RGB
-        r, g, b = colorsys.hsv_to_rgb(h, s, v)
-        
-        # Convert RGB to hex
-        return f"#{int(r*255):02x}{int(g*255):02x}{int(b*255):02x}"
-
-
-class CalculationEngine:
-    """Contains the calculation logic for audience weights, compatibility, etc."""
-    
-    def __init__(self, data_manager):
-        self.data_manager = data_manager
-        self.audience_labels = {
-            "TF": "Teen Female",
-            "TM": "Teen Male",
-            "YF": "Young Female",
-            "YM": "Young Male",
-            "AF": "Adult Female",
-            "AM": "Adult Male"
-        }
-        
-        # Define advertiser data
-        self.advertisers = {
-            "NBG": {
-                "displayName": "NBG",
-                "quality": 2,
-                "targetAudience": {
-                    "AF": 0,
-                    "AM": 0
-                }
-            },
-            "ROSS_AND_ROSS_BROS": {
-                "displayName": "Ross & Ross Bros.",
-                "quality": 1,
-                "targetAudience": {
-                    "AF": 0,
-                    "AM": 0
-                }
-            },
-            "VIEN_PASCAL": {
-                "displayName": "Vien Pascal",
-                "quality": 1,
-                "targetAudience": {
-                    "YM": 1,
-                    "YF": 1,
-                    "AM": 1,
-                    "AF": 1
-                }
-            },
-            "SPARK": {
-                "displayName": "Spark",
-                "quality": 2,
-                "targetAudience": {
-                    "YM": 2,
-                    "YF": 2,
-                    "AM": 2,
-                    "AF": 2
-                }
-            },
-            "NATE_SPARROW_PRESS": {
-                "displayName": "Nate Sparrow Press",
-                "quality": 2,
-                "targetAudience": {
-                    "YM": 0,
-                    "YF": 0,
-                    "AM": 0,
-                    "AF": 0
-                }
-            },
-            "VELVET_GLOSS": {
-                "displayName": "Velvet Gloss",
-                "quality": 2,
-                "targetAudience": {
-                    "TF": 2,
-                    "YF": 2,
-                    "AF": 2
-                }
-            },
-            "PIERRE_ZOLA_COMPANY": {
-                "displayName": "Pierre Zola Company",
-                "quality": 1,
-                "targetAudience": {
-                    "TM": 2,
-                    "YM": 2,
-                    "AM": 2
-                }
-            },
-            "SPICE_MICE": {
-                "displayName": "Spice Mice",
-                "quality": 1,
-                "targetAudience": {
-                    "TM": 2,
-                    "TF": 2,
-                    "YM": 2,
-                    "YF": 2
-                }
-            }
-        }
-    
-    def validate_mandatory(self, selected_tags):
-        """
-        Checks whether the mandatory categories are present among the selected tags.
-        Returns a list of missing mandatory categories.
-        """
-        # Update mandatory categories to use combined THEME_AND_EVENTS
-        mandatory = {
-            'PROTAGONIST': False,
-            'GENRE': False,
-            'SETTING': False
-        }
-        
-        for tag_id in selected_tags:
-            # Extract and standardize category
-            raw_category = self.data_manager.extract_category_from_tag_id(tag_id)
-            category = self.data_manager.standardize_category(raw_category)
-            
-            if category in mandatory:
-                mandatory[category] = True
-        
-        missing = [self.data_manager.beautify_category_name(key) for key, present in mandatory.items() if not present]
-        return missing
-    
-    def calculate_advertiser_bonuses(self, audience_weights):
-        """Calculate the bonus for each advertiser based on interested audiences (weight >= 2.5)"""
-        # First, identify which audiences have significant interest (weight >= 2.5)
-        # Changed from > 1 to >= 2.5 to better represent true interest on the 1-5 scale
-        interested_audiences = [aud for aud, weight in audience_weights.items() if weight >= 2.5]
-        
-        # If no audiences have weight >= 2.5, use top audiences instead (up to 2)
-        if not interested_audiences and audience_weights:
-            # Sort audiences by weight in descending order and take top 2
-            sorted_audiences = sorted(audience_weights.items(), key=lambda x: x[1], reverse=True)
-            # Only include audiences with at least some interest (weight > 0)
-            interested_audiences = [aud for aud, weight in sorted_audiences[:2] if weight > 0]
-        
-        advertiser_matches = {}
-        
-        for adv_id, adv_data in self.advertisers.items():
-            display_name = adv_data["displayName"]
-            quality = adv_data["quality"]
-            target_audience = adv_data["targetAudience"]
-            
-            # Check how many interested audiences this advertiser targets
-            targeted_interested_audiences = set(target_audience.keys()).intersection(set(interested_audiences))
-            
-            # Calculate a match score based on:
-            # 1. How many interested audiences they target
-            # 2. The base quality of the advertiser
-            # 3. The score type (importance) given to each audience
-            match_score = 0
-            if targeted_interested_audiences:
-                # Start with base quality
-                match_score = quality
-                
-                # Add points for each interested audience they target
-                for aud in targeted_interested_audiences:
-                    score_type = target_audience[aud]
-                    audience_weight = audience_weights[aud]
-                    match_score += score_type * audience_weight
-                    
-                advertiser_matches[adv_id] = {
-                    "displayName": display_name,
-                    "match_score": match_score,
-                    "quality": quality,
-                    "targetAudience": target_audience,
-                    "interested_audiences_targeted": list(targeted_interested_audiences)
-                }
-            else:
-                # If advertiser doesn't target any interested audiences, still give it a minimal score
-                # based on its quality, so it can appear in fallback results
-                advertiser_matches[adv_id] = {
-                    "displayName": display_name,
-                    "match_score": quality * 0.5,  # Half the quality as base score
-                    "quality": quality,
-                    "targetAudience": target_audience,
-                    "interested_audiences_targeted": []
-                }
-        
-        # Sort advertisers by match score in descending order
-        sorted_advertisers = sorted(
-            advertiser_matches.items(), 
-            key=lambda x: x[1]["match_score"], 
-            reverse=True
-        )
-        
-        return sorted_advertisers, interested_audiences
-
-    def calculate_artistic_and_commercial_scores(self, audience_weights):
-        """Calculate artistic and commercial scores based on audience weights and audience group data"""
-        artistic_score = 0
-        commercial_score = 0
-        
-        # For each audience group, calculate contribution to artistic and commercial scores
-        for audience_id, weight in audience_weights.items():
-            if audience_id in self.data_manager.audience_groups:
-                group_data = self.data_manager.audience_groups[audience_id]
-                
-                # Calculate artistic score contribution
-                art_weight = float(group_data.get("artWeight", "0"))
-                artistic_score += weight * art_weight * 5  # Scale to 1-5 range
-                
-                # Calculate commercial score contribution
-                com_weight = float(group_data.get("commercialWeight", "0"))
-                commercial_score += weight * com_weight * 5  # Scale to 1-5 range
-        
-        # Ensure scores are in 1-5 range
-        artistic_score = max(1, min(5, artistic_score))
-        commercial_score = max(1, min(5, commercial_score))
-        
-        return artistic_score, commercial_score
-    
-    def get_holiday_display_date(self, holiday):
-        """Get a user-friendly display date for a holiday."""
-        # Convert month number to name
-        month_names = [
-            "January", "February", "March", "April", "May", "June", 
-            "July", "August", "September", "October", "November", "December"
-        ]
-        month_name = month_names[holiday["month"] - 1]
-        
-        # For fixed date holidays (dateType=0)
-        if holiday["dateType"] == 0:
-            return f"{month_name} {holiday['day']}"
-        
-        # For Nth day of week in month (dateType=1)
-        elif holiday["dateType"] == 1:
-            day_names = ["Monday", "Tuesday", "Wednesday", "Thursday", "Friday", "Saturday", "Sunday"]
-            day_name = day_names[holiday["dayOfWeek"]]
-            
-            # Get which occurrence (1st, 2nd, 3rd, 4th, Last)
-            occurrence = holiday["day"]
-            if occurrence == 1:
-                occurrence_str = "1st"
-            elif occurrence == 2:
-                occurrence_str = "2nd"
-            elif occurrence == 3:
-                occurrence_str = "3rd"
-            elif occurrence == 4:
-                occurrence_str = "4th"
-            elif occurrence == 5:
-                occurrence_str = "Last"
-            else:
-                occurrence_str = f"{occurrence}th"
-            
-            return f"{occurrence_str} {day_name} of {month_name}"
-        
-        # Unknown date type
-        else:
-            return f"{month_name} {holiday['day']}"
-        
-    def calculate_holiday_scores(self, audience_weights):
-        """Calculate how well each holiday matches the audience weights."""
-        if not self.data_manager.holidays:
-            return []
-        
-        holiday_scores = {}
-        
-        for holiday_id, holiday_data in self.data_manager.holidays.items():
-            # Convert display name from ID
-            display_name = holiday_id.replace("_", " ").title()
-            
-            # Calculate total score for this holiday based on audience matches
-            total_score = 0
-            match_factors = []
-            
-            for audience_id, audience_weight in audience_weights.items():
-                # Skip if the audience has low weight (less than 2.0)
-                if audience_weight < 2.0:
-                    continue
-                    
-                # Check all weight types (base, artistic, commercial)
-                for weight_type in ["0", "1", "2"]:
-                    bonus_key = f"{audience_id}|{weight_type}"
-                    if bonus_key in holiday_data["audienceBonuses"]:
-                        bonus = float(holiday_data["audienceBonuses"][bonus_key])
-                        
-                        # Weight the bonus by the audience weight and add to total
-                        weighted_bonus = bonus * audience_weight
-                        total_score += weighted_bonus
-                        
-                        # If this is a significant bonus, add it to match factors
-                        if weighted_bonus > 0.08:  # Threshold for significance
-                            audience_name = self.audience_labels.get(audience_id, audience_id)
-                            # Include both the audience name and the actual weighted score
-                            match_factors.append({
-                                "audience": audience_name,
-                                "bonus": weighted_bonus,
-                                "display": f"{audience_name} (+{weighted_bonus:.2f})"
-                            })
-            
-            # Add this holiday to the scores dictionary
-            display_date = self.get_holiday_display_date(holiday_data)
-            
-            # Sort match factors by bonus value in descending order
-            sorted_match_factors = sorted(match_factors, key=lambda x: x["bonus"], reverse=True)
-            display_match_factors = [factor["display"] for factor in sorted_match_factors]
-            
-            holiday_scores[holiday_id] = {
-                "display_name": display_name,
-                "display_date": display_date,
-                "total_score": total_score,
-                "match_factors": display_match_factors,
-                "audience_matches": sorted_match_factors
-            }
-        
-        # Sort holidays by score in descending order
-        sorted_holidays = sorted(
-            holiday_scores.items(),
-            key=lambda x: x[1]["total_score"],
-            reverse=True
-        )
-        
-        return sorted_holidays
-
-
-class AdvertiserTab:
-    """Manages the Advertiser Compatibility tab"""
-    
-    def __init__(self, parent, data_manager, calculation_engine):
-        self.parent = parent
-        self.data_manager = data_manager
-        self.calculation_engine = calculation_engine
-        
-        # Create frames
-        self.left_frame = ttk.Frame(parent, padding="10")
-        self.left_frame.grid(row=0, column=0, sticky="nsew")
-        
-        self.right_frame = ttk.Frame(parent, padding="10")
-        self.right_frame.grid(row=0, column=1, sticky="nsew")
-        
-        # Configure layout
-        self.left_frame.columnconfigure(0, weight=1)
-        self.left_frame.rowconfigure(2, weight=1)  # Make tags frame expandable
-        
-        self.right_frame.columnconfigure(0, weight=1)
-        
-        # Adjust row weights in the right frame to give better distribution
-        for i in range(4):
-            # Give more weight to the text areas
-            if i in [1, 3]:  # These are the scrolledtext widgets
-                self.right_frame.rowconfigure(i, weight=5)
-            else:
-                self.right_frame.rowconfigure(i, weight=1)
-        
-        # Variables
-        self.file_path_var = tk.StringVar(value="TagsAudienceWeights.json")
-        self.search_var = tk.StringVar()
-        self.tag_vars = {}
-        self.tag_checkbuttons = {}
-        self.category_tabs = {}
-        self.category_frames = {}
-        
-        # Create widgets
-        self.create_widgets()
-    
-    def create_widgets(self):
-        """Create widgets for the Advertiser tab"""
-        # Add file path input
-        file_frame = ttk.Frame(self.left_frame)
-        file_frame.grid(row=0, column=0, sticky="ew", padx=5, pady=5)
-        
-        ttk.Label(file_frame, text="JSON File Path:").grid(row=0, column=0, sticky="w", padx=5, pady=2)
-        
-        file_entry = ttk.Entry(file_frame, textvariable=self.file_path_var, width=30)
-        file_entry.grid(row=0, column=1, sticky="ew", padx=5, pady=2)
-        
-        load_button = ttk.Button(file_frame, text="Load File", command=self.load_file)
-        load_button.grid(row=0, column=2, sticky="e", padx=5, pady=2)
-        
-        # Add search bar
-        search_frame = ttk.Frame(self.left_frame)
-        search_frame.grid(row=1, column=0, sticky="ew", padx=5, pady=5)
-        
-        ttk.Label(search_frame, text="Search Story Element:").grid(row=0, column=0, sticky="w", padx=5, pady=2)
-        
-<<<<<<< HEAD
-        # Bind mousewheel events
-        self.compat_selected_tags_text.bind("<MouseWheel>", lambda e: self.compat_selected_tags_text.yview_scroll(int(-1*(e.delta/120)), "units"))
-
-    def setup_intelligent_scrolling(self):
-        """Set up intelligent mousewheel scrolling that handles nested scrollable areas"""
-        
-        # Unbind any previous mousewheel bindings
-        self.root.unbind_all("<MouseWheel>")
-        self.root.unbind_all("<Button-4>")
-        self.root.unbind_all("<Button-5>")
-        
-        # Create a function to handle mouse wheel events intelligently
-        def on_mousewheel(event):
-            # Determine which widget is under the cursor
-            x, y = event.x_root, event.y_root
-            widget_under_cursor = event.widget.winfo_containing(x, y)
-            
-            # Check if cursor is inside any of our checkbox canvases
-            for category, canvas in self.checkbox_canvases.items():
-                # Get canvas bounds
-                try:
-                    canvas_x = canvas.winfo_rootx()
-                    canvas_y = canvas.winfo_rooty()
-                    canvas_width = canvas.winfo_width()
-                    canvas_height = canvas.winfo_height()
-                    
-                    # Check if cursor is inside this canvas
-                    if (canvas_x <= x <= canvas_x + canvas_width and 
-                        canvas_y <= y <= canvas_y + canvas_height):
-                        
-                        # Check if we can still scroll in the direction requested
-                        delta = event.delta
-                        
-                        # For scrolling up (positive delta on Windows)
-                        if delta > 0:
-                            # If we're at the top of the canvas, let the main canvas scroll
-                            if canvas.yview()[0] <= 0:
-                                seed_canvas = self.all_canvases[0]  # The main seed canvas
-                                seed_canvas.yview_scroll(int(-1 * (delta / 120)), "units")
-                                return "break"
-                            else:
-                                # Otherwise scroll the checkbox canvas
-                                canvas.yview_scroll(int(-1 * (delta / 120)), "units")
-                                return "break"
-                        # For scrolling down (negative delta on Windows)
-                        else:
-                            # If we're at the bottom of the canvas, let the main canvas scroll
-                            if canvas.yview()[1] >= 1:
-                                seed_canvas = self.all_canvases[0]  # The main seed canvas
-                                seed_canvas.yview_scroll(int(-1 * (delta / 120)), "units")
-                                return "break"
-                            else:
-                                # Otherwise scroll the checkbox canvas
-                                canvas.yview_scroll(int(-1 * (delta / 120)), "units")
-                                return "break"
-                except:
-                    # If any error, default to the main canvas
-                    pass
-            
-            # If we're not in any checkbox canvas, scroll the main seed canvas
-            seed_canvas = self.all_canvases[0]  # The main seed canvas
-            seed_canvas.yview_scroll(int(-1 * (event.delta / 120)), "units")
-            return "break"
-        
-        # Bind the mousewheel event to the root window
-        self.root.bind_all("<MouseWheel>", on_mousewheel)
-        
-        # For Linux, bind Button-4 and Button-5 events
-        def on_linux_scroll_up(event):
-            return on_mousewheel(type('Event', (), {'delta': 120, 'x_root': event.x_root, 'y_root': event.y_root, 'widget': event.widget}))
-        
-        def on_linux_scroll_down(event):
-            return on_mousewheel(type('Event', (), {'delta': -120, 'x_root': event.x_root, 'y_root': event.y_root, 'widget': event.widget}))
-        
-        self.root.bind_all("<Button-4>", on_linux_scroll_up)
-        self.root.bind_all("<Button-5>", on_linux_scroll_down)
-
-    def update_multi_select(self, category, tag_id):
-        """Update the multi-select tags list when a checkbox is toggled"""
-        var = self.seed_tag_vars[category][tag_id]
-        if var.get():  # If checkbox is checked
-            if tag_id not in self.multi_select_tags[category]:
-                self.multi_select_tags[category].append(tag_id)
-        else:  # If checkbox is unchecked
-            if tag_id in self.multi_select_tags[category]:
-                self.multi_select_tags[category].remove(tag_id)
-
-    def get_tags_by_category(self, category):
-        """Get all tags for a specific category with their display names"""
-        tags = []
-        for tag_id in self.data:
-            tag_category = self.extract_category_from_tag_id(tag_id)
-            standardized_category = self.standardize_category(tag_category)
-            
-            if standardized_category == category:
-                display_name = self.data[tag_id].get("displayName", self.translate_tag_name(tag_id))
-                tags.append((tag_id, display_name))
-        
-        # Add tags from compatibility data if they don't exist in audience data
-        for tag_id in self.compatibility_data:
-            if tag_id not in self.data:
-                tag_category = self.extract_category_from_tag_id(tag_id)
-                standardized_category = self.standardize_category(tag_category)
-                
-                if standardized_category == category:
-                    display_name = self.translate_tag_name(tag_id)
-                    tags.append((tag_id, display_name))
-=======
-        self.search_var.trace("w", self.filter_tags)
-        search_entry = ttk.Entry(search_frame, textvariable=self.search_var, width=30)
-        search_entry.grid(row=0, column=1, sticky="ew", padx=5, pady=2)
->>>>>>> 85835a3d
-        
-        search_clear_button = ttk.Button(search_frame, text="Clear Search", command=self.clear_search)
-        search_clear_button.grid(row=0, column=2, sticky="e", padx=5, pady=2)
-        
-        # Add clear selections button
-        clear_selections_button = ttk.Button(search_frame, text="Clear Selections", command=self.clear_selections)
-        clear_selections_button.grid(row=0, column=3, sticky="e", padx=5, pady=2)
-        
-        # Create notebook for tag categories
-        self.tags_frame = ttk.Frame(self.left_frame)
-        self.tags_frame.grid(row=2, column=0, sticky="nsew", padx=5, pady=5)
-        
-        self.category_notebook = ttk.Notebook(self.tags_frame)
-        self.category_notebook.pack(fill="both", expand=True)
-        
-        # Build tag widgets in tabs
-        self.build_tag_widgets()
-        
-        # Add calculate button
-        self.calculate_button = ttk.Button(
-            self.left_frame, 
-            text="Calculate",
-            command=self.calculate_weights
-        )
-        self.calculate_button.grid(row=3, column=0, pady=10)
-        
-        # Right frame - Advertiser & Audience Results
-        ttk.Label(self.right_frame, text="Advertiser & Audience Results", font=("Arial", 12, "bold")).grid(row=0, column=0, pady=5, sticky="w")
-        
-<<<<<<< HEAD
-        # Convert RGB to hex
-        return f"#{int(r*255):02x}{int(g*255):02x}{int(b*255):02x}"
-    
-    @staticmethod
-    def strip_markup(text: str) -> str:
-        """Removes any <…> (HTML/Unity-rich-text) constructs and casts the result to a regular string"""
-        if not isinstance(text, str):
-            return text
-        return re.sub(r"<[^>]*>", "", text).strip()
-    
-    def extract_category_from_tag_id(self, tag_id):
-        """Extract the category from a story elements ID based on prefix or special story elements lists"""
-        # Check if tag is in genre or setting lists
-        if tag_id in self.genre_tags:
-            return "GENRE"
-        elif tag_id in self.setting_tags:
-            return "SETTING"
-            
-        # Check for THEME or EVENTS prefixes to map to the combined category
-        if tag_id.startswith("THEME_") or tag_id.startswith("EVENTS_"):
-            return "THEME_AND_EVENTS"
-            
-        # Look for any of the main categories at the start of the tag ID
-        for category in self.main_categories:
-            if tag_id.startswith(category) and tag_id != category:  # Avoid matching the category itself
-                return category
-                
-        # If we can't find a main category, try to extract the first part before an underscore
-        if "_" in tag_id:
-            category = tag_id.split("_")[0]
-            # Check if this is an alternative form of a main category
-            if category in self.category_mapping:
-                return self.category_mapping[category]
-            return category
-                
-        # Default for unknown categories
-        return "OTHER"
-    
-    def standardize_category(self, category):
-        """Convert all variations of categories to a standard form"""
-        # Check if this is an alternative form of a main category
-        if category in self.category_mapping:
-            return self.category_mapping[category]
-        return category
-    
-    def beautify_category_name(self, category):
-        """Convert category name to a more readable format with special case handling"""
-        # Handle special case for combined Theme and Events category
-        if category == "THEME_AND_EVENTS":
-            return "Themes & Events"
-            
-        # Handle special case for Supporting Character(s)
-        if category in ["SUPPORTING_CHARACTER", "SUPPORTING_CHARACTERS", "SUPPORTINGCHARACTER"]:
-            return "Supporting Characters"
-            
-        # Special case for main categories - don't modify them
-        if category in self.main_categories:
-            return category.replace("_", " ").title()  # Replace underscores and capitalize
-            
-        # Special case for acronyms and abbreviations
-        special_cases = {
-            "Ww2": "WW2",
-            "WwII": "WWII",
-            "Wwe": "WWE",
-            "Fbi": "FBI",
-            "Cia": "CIA",
-            "Nada": "NASA",
-            "Usa": "USA",
-            "Uk": "UK",
-            "Ai": "AI",
-            "It": "IT",
-            "Rpg": "RPG",
-            "Fps": "FPS",
-            "SciFi": "Sci-Fi",  # Special handling for SciFi
-        }
-=======
-        # Create a scrollable text area for advertiser results
-        adv_frame = ttk.Frame(self.right_frame)
-        adv_frame.grid(row=1, column=0, sticky="nsew", pady=5)
->>>>>>> 85835a3d
-        
-        self.advertiser_text = scrolledtext.ScrolledText(adv_frame, width=40, height=20, wrap=tk.WORD)
-        self.advertiser_text.pack(fill="both", expand=True)
-        
-        # Bind mousewheel events specifically to the advertiser text widget
-        self.advertiser_text.bind("<MouseWheel>", lambda e: self.advertiser_text.yview_scroll(int(-1*(e.delta/120)), "units"))
-        
-        # Selected tags display
-        ttk.Label(self.right_frame, text="Selected Tags:", font=("Arial", 10, "bold")).grid(row=2, column=0, sticky="w", pady=5)
-        
-        # Create a scrollable text area for selected tags
-        tags_result_frame = ttk.Frame(self.right_frame)
-        tags_result_frame.grid(row=3, column=0, sticky="nsew", pady=5)
-        
-        self.selected_tags_text = scrolledtext.ScrolledText(tags_result_frame, width=40, height=20, wrap=tk.WORD)
-        self.selected_tags_text.pack(fill="both", expand=True)
-        
-        # Bind mousewheel events specifically to the selected tags text widget
-        self.selected_tags_text.bind("<MouseWheel>", lambda e: self.selected_tags_text.yview_scroll(int(-1*(e.delta/120)), "units"))
-    
-    def build_tag_widgets(self):
-        """Build tag widgets organized in tabs by category with improved layout"""
-        # Group tags by category
-        categories = {}
-        for tag_id, tag_data in self.data_manager.data.items():
-            # Extract category from tag ID
-            raw_category = self.data_manager.extract_category_from_tag_id(tag_id)
-            
-            # Standardize category name
-            category = self.data_manager.standardize_category(raw_category)
-            
-            if category not in categories:
-                categories[category] = []
-            categories[category].append((tag_id, tag_data))
-        
-        # Sort categories: main categories first, then rest alphabetically
-        sorted_categories = []
-        
-        # Add main categories in specified order
-        for cat in self.data_manager.main_categories:
-            if cat in categories:
-                sorted_categories.append(cat)
-        
-        # Add remaining categories alphabetically
-        remaining_categories = [cat for cat in categories.keys() if cat not in self.data_manager.main_categories]
-        sorted_categories.extend(sorted(remaining_categories))
-        
-        # Create a tab for each category
-        for category in sorted_categories:
-            if category not in categories:
-                continue
-                
-            tags = categories[category]
-            
-            # Create a tab for this category with beautified name
-            tab = ttk.Frame(self.category_notebook)
-            beautified_cat_name = self.data_manager.beautify_category_name(category)
-            self.category_notebook.add(tab, text=beautified_cat_name)
-            self.category_tabs[category] = tab
-            
-            # Create a scrollable frame inside the tab
-            scrollable_frame = UIHelper.create_scrollable_frame(tab)
-            self.category_frames[category] = scrollable_frame
-            
-            # Sort tags alphabetically by display name
-            sorted_tags = sorted(tags, key=lambda x: x[1].get("displayName", x[0]))
-            
-            # Create a grid layout frame to contain the checkbuttons
-            grid_frame = ttk.Frame(scrollable_frame)
-            grid_frame.pack(fill="both", expand=True, padx=5, pady=5)
-            
-            # Configure the grid to have at least two columns
-            grid_frame.columnconfigure(0, weight=1)
-            grid_frame.columnconfigure(1, weight=1)
-            
-            # Determine number of items per column
-            items_per_column = max(3, (len(sorted_tags) + 1) // 2)
-            
-            # Create checkbuttons for each tag
-            for i, (tag_id, tag_data) in enumerate(sorted_tags):
-                display_name = tag_data.get("displayName", self.data_manager.beautify_tag_name(tag_id))
-                
-                # Calculate row and column
-                row = i % items_per_column
-                col = i // items_per_column
-                
-                var = tk.BooleanVar(value=False)
-                self.tag_vars[tag_id] = var
-                
-                cb = ttk.Checkbutton(
-                    grid_frame, 
-                    text=display_name,
-                    variable=var
-                )
-                cb.grid(row=row, column=col, sticky="w", padx=5, pady=2)
-                
-                # Store reference to checkbutton for search filtering
-                self.tag_checkbuttons[tag_id] = cb
-    
-    def rebuild_tag_widgets(self):
-        """Rebuild tag widgets with current data"""
-        # Clear the notebook
-        for tab_id in self.category_notebook.tabs():
-            self.category_notebook.forget(tab_id)
-            
-        # Clear dictionaries
-        self.category_tabs = {}
-        self.category_frames = {}
-        self.tag_vars = {}
-        self.tag_checkbuttons = {}
-        
-        # Rebuild
-        self.build_tag_widgets()
-    
-<<<<<<< HEAD
-    def translate_category_name(self, category: str) -> str:
-        """Returns translated name of the category"""
-        std = self.standardize_category(category)
-        
-        if std in self.map:
-            return self.strip_markup(self.map[std])
-        
-        if std == "THEME_AND_EVENTS":
-            return self.map.get("Theme", "Themes & Events")
-        
-        return self.beautify_category_name(std)
-    
-    def translate_tag_name(self, tag_id: str) -> str:
-        """Returns translated name of the tag"""
-        if tag_id in self.data and "displayName" in self.data[tag_id]:
-            return self.data[tag_id]["displayName"]
-        
-        if tag_id in self.map:
-            return self.strip_markup(self.map[tag_id])
-        
-        if tag_id.endswith("_DESCRIPTION"):
-            base = tag_id[:-12]
-            if base in self.map:
-                return self.map[base]
-            
-        return self.beautify_tag_name(tag_id)
-    
-    def create_scrollable_frame(self, parent):
-        container = ttk.Frame(parent)
-        container.pack(fill="both", expand=True)
-
-        canvas = tk.Canvas(container)
-        scrollbar = ttk.Scrollbar(container, orient="vertical", command=canvas.yview)
-        canvas.configure(yscrollcommand=scrollbar.set)
-        scrollbar.pack(side="right", fill="y")
-        canvas.pack(side="left", fill="both", expand=True)
-
-        scrollable_frame = ttk.Frame(canvas)
-        scrollable_window = canvas.create_window((0, 0), window=scrollable_frame, anchor="nw")
-
-        def configure_scrollable_frame(event):
-            canvas.configure(scrollregion=canvas.bbox("all"))
-            canvas.itemconfig(scrollable_window, width=canvas.winfo_width())
-
-        scrollable_frame.bind("<Configure>", configure_scrollable_frame)
-        canvas.bind("<Configure>", lambda e: canvas.itemconfig(scrollable_window, width=e.width))
-
-        # Windows wheel
-        def _on_mousewheel(event):
-            canvas.yview_scroll(int(-1 * (event.delta / 120)), "units")
-        canvas.bind("<MouseWheel>", _on_mousewheel)
-
-        # Linux wheel
-        canvas.bind("<Button-4>", lambda e: canvas.yview_scroll(-1, "units"))
-        canvas.bind("<Button-5>", lambda e: canvas.yview_scroll(1, "units"))
-
-        return scrollable_frame
-=======
-    def load_file(self):
-        """Load JSON data from the specified file path."""
-        file_path = self.file_path_var.get()
-        try:
-            with open(file_path, "r", encoding="utf-8") as f:
-                new_data = json.load(f)
-            
-            # Fix any Cyrillic characters in tag IDs and display names
-            fixed_data = {}
-            for tag_id, tag_info in new_data.items():
-                fixed_tag_id = self.data_manager.fix_cyrillic_characters(tag_id)
-                
-                # Fix display name if present
-                if "displayName" in tag_info:
-                    tag_info["displayName"] = self.data_manager.fix_cyrillic_characters(tag_info["displayName"])
-                
-                fixed_data[fixed_tag_id] = tag_info
-            
-            # Update data
-            self.data_manager.data = fixed_data
-            messagebox.showinfo("Success", f"Successfully loaded data from {file_path}")
-            
-            # Rebuild tag widgets
-            self.rebuild_tag_widgets()
-        except FileNotFoundError:
-            messagebox.showerror("Error", f"File not found: {file_path}")
-        except json.JSONDecodeError:
-            messagebox.showerror("Error", f"Invalid JSON file: {file_path}")
-        except Exception as e:
-            messagebox.showerror("Error", f"Error loading file: {str(e)}")
->>>>>>> 85835a3d
-    
-    def filter_tags(self, *args):
-        """Filter tags based on search term"""
-        search_term = self.search_var.get().lower()
-        
-        # Start by showing all tags
-        for tag_id, checkbutton in self.tag_checkbuttons.items():
-            checkbutton.grid()
-        
-        if not search_term:
-            return
-        
-        # Count how many tags are shown/hidden in each tab
-        visible_tags_per_tab = {cat: 0 for cat in self.category_tabs}
-        total_tags_per_tab = {cat: 0 for cat in self.category_tabs}
-        
-        # Hide checkboxes that don't match the search term
-        for tag_id, checkbutton in self.tag_checkbuttons.items():
-            tag_data = self.data_manager.data.get(tag_id, {})
-            display_name = tag_data.get("displayName", tag_id)
-            
-            # Extract category from tag ID for search
-<<<<<<< HEAD
-            category = self.extract_category_from_tag_id(tag_id)
-            standardized_category = self.standardize_category(category)
-            beautified_category = self.translate_category_name(category)
-            
-            # Get the original tag name for the tag
-            original_tag_name = self.translate_tag_name(tag_id)
-=======
-            category = self.data_manager.extract_category_from_tag_id(tag_id)
-            standardized_category = self.data_manager.standardize_category(category)
-            beautified_category = self.data_manager.beautify_category_name(category)
-            
-            # Get the original tag name for the tag
-            original_tag_name = self.data_manager.beautify_tag_name(tag_id)
->>>>>>> 85835a3d
-            
-            # Increment total tags counter for this category
-            if standardized_category in total_tags_per_tab:
-                total_tags_per_tab[standardized_category] += 1
-            
-            # Check if search term matches any of the following:
-            # 1. Tag ID
-            # 2. Display name
-            # 3. Category name (raw, standardized, or beautified)
-            # 4. Original tag name extracted from tag ID
-            match_found = (
-                search_term in tag_id.lower() or
-                search_term in display_name.lower() or
-                search_term in category.lower() or
-                search_term in standardized_category.lower() or
-                search_term in beautified_category.lower() or
-                search_term in original_tag_name.lower()
-            )
-            
-            if not match_found:
-                checkbutton.grid_remove()
-            else:
-                # Increment visible tags counter for this category
-                if standardized_category in visible_tags_per_tab:
-                    visible_tags_per_tab[standardized_category] += 1
-        
-        # Make sure the appropriate tab is visible if it has matching tags
-        if search_term:
-            # Find the first tab with visible tags
-            first_visible_tab = None
-            for category, count in visible_tags_per_tab.items():
-                if count > 0:
-                    first_visible_tab = category
-                    break
-            
-            # Select the first tab with visible tags
-            if first_visible_tab and first_visible_tab in self.category_tabs:
-                tab_id = self.category_notebook.index(self.category_tabs[first_visible_tab])
-                self.category_notebook.select(tab_id)
-                
-                # Show a status message about search results
-                total_visible = sum(visible_tags_per_tab.values())
-                total_tags = sum(total_tags_per_tab.values())
-                print(f"Search results: {total_visible} matching story elements found out of {total_tags} total story elements")
-<<<<<<< HEAD
-    
-    def filter_compatibility_tags(self, *args):
-        """Filter tags in compatibility tab based on search term"""
-        search_term = self.compat_search_var.get().lower()
-        
-        # Start by showing all tags
-        for tag_id, frame in self.compat_tag_checkbuttons.items():
-            frame.grid()
-        
-        if not search_term:
-            return
-        
-        # Count how many tags are shown/hidden in each tab
-        visible_tags_per_tab = {cat: 0 for cat in self.compat_category_tabs}
-        total_tags_per_tab = {cat: 0 for cat in self.compat_category_tabs}
-        
-        # Hide checkboxes that don't match the search term
-        for tag_id, frame in self.compat_tag_checkbuttons.items():
-            tag_data = self.data.get(tag_id, {})
-            display_name = tag_data.get("displayName", tag_id)
-            
-            # Extract category from tag ID for search
-            category = self.extract_category_from_tag_id(tag_id)
-            standardized_category = self.standardize_category(category)
-            beautified_category = self.translate_category_name(category)
-            
-            # Get the original tag name for the tag
-            original_tag_name = self.translate_tag_name(tag_id)
-            
-            # Increment total tags counter for this category
-            if standardized_category in total_tags_per_tab:
-                total_tags_per_tab[standardized_category] += 1
-            
-            # Check if search term matches any of the following:
-            # 1. Tag ID
-            # 2. Display name
-            # 3. Category name (raw, standardized, or beautified)
-            # 4. Original tag name extracted from tag ID
-            match_found = (
-                search_term in tag_id.lower() or
-                search_term in display_name.lower() or
-                search_term in category.lower() or
-                search_term in standardized_category.lower() or
-                search_term in beautified_category.lower() or
-                search_term in original_tag_name.lower()
-            )
-            
-            if not match_found:
-                frame.grid_remove()
-            else:
-                # Increment visible tags counter for this category
-                if standardized_category in visible_tags_per_tab:
-                    visible_tags_per_tab[standardized_category] += 1
-        
-        # Make sure the appropriate tab is visible if it has matching tags
-        if search_term:
-            # Find the first tab with visible tags
-            first_visible_tab = None
-            for category, count in visible_tags_per_tab.items():
-                if count > 0:
-                    first_visible_tab = category
-                    break
-            
-            # Select the first tab with visible tags
-            if first_visible_tab and first_visible_tab in self.compat_category_tabs:
-                tab_id = self.compat_category_notebook.index(self.compat_category_tabs[first_visible_tab])
-                self.compat_category_notebook.select(tab_id)
-=======
->>>>>>> 85835a3d
-    
-    def clear_search(self):
-        """Clear the search field and show all tags"""
-        self.search_var.set("")
-        
-        # Show all checkboxes
-        for checkbutton in self.tag_checkbuttons.values():
-            checkbutton.grid()
-    
-    def clear_selections(self):
-        """Clear all selected checkboxes across all tabs"""
-        # Set all tag variables to False
-        for tag_id, var in self.tag_vars.items():
-            var.set(False)
-        
-        # Clear the results and selected tags display
-        self.advertiser_text.config(state=tk.NORMAL)
-        self.advertiser_text.delete(1.0, tk.END)
-        self.advertiser_text.config(state=tk.DISABLED)
-        
-        self.selected_tags_text.config(state=tk.NORMAL)
-        self.selected_tags_text.delete(1.0, tk.END)
-        self.selected_tags_text.config(state=tk.DISABLED)
-        
-        # Show a message to confirm selections were cleared
-        messagebox.showinfo("Selections Cleared", "All story element selections have been cleared.")
-    
-    def calculate_weights(self):
-        """Calculate audience weights based on selected tags."""
-        # Get selected tags
-        selected_tags = [tag_id for tag_id, var in self.tag_vars.items() if var.get()]
-        
-        if not selected_tags:
-            messagebox.showwarning("No Story Elements Selected", "Please select at least one story element.")
-            return
-        
-        # Validate mandatory categories
-        missing = self.calculation_engine.validate_mandatory(selected_tags)
-        
-        # Clear result areas
-        self.advertiser_text.config(state=tk.NORMAL)
-        self.advertiser_text.delete(1.0, tk.END)
-        
-        self.selected_tags_text.config(state=tk.NORMAL)
-        self.selected_tags_text.delete(1.0, tk.END)
-        
-        # Show warning if mandatory categories are missing
-        if missing:
-            warning_msg = f"Warning: You have not selected story elements for the following mandatory categories: {', '.join(missing)}\n\n"
-            self.advertiser_text.insert(tk.END, warning_msg, "warning")
-            self.advertiser_text.tag_configure("warning", foreground="red")
-        
-        # Gather valid tag weights
-        valid_tags = {}
-        for tag_id in selected_tags:
-            if tag_id in self.data_manager.data:
-                valid_tags[tag_id] = self.data_manager.data[tag_id]["weights"]
-                display_name = self.data_manager.data[tag_id].get("displayName", self.data_manager.beautify_tag_name(tag_id))
-                category = self.data_manager.extract_category_from_tag_id(tag_id)
-                beautified_category = self.data_manager.beautify_category_name(category)
-                self.selected_tags_text.insert(tk.END, f"{beautified_category}: {display_name}\n")
-        
-        if not valid_tags:
-            self.advertiser_text.insert(tk.END, "No valid story elements selected. Please try again.")
-            return
-        
-        # Define audience categories
-        audience_categories = ["TF", "TM", "YF", "YM", "AF", "AM"]
-        
-        # Calculate overall averages for each audience category
-        overall_averages = {aud: 0 for aud in audience_categories}
-        tag_count = len(valid_tags)
-        
-        for weights in valid_tags.values():
-            for aud in audience_categories:
-                # Convert string weights to float
-                weight_value = float(weights.get(aud, "0"))
-                overall_averages[aud] += weight_value
-        
-        for aud in overall_averages:
-            overall_averages[aud] /= tag_count
-        
-        # Sort the overall averages in descending order
-        sorted_overall = sorted(overall_averages.items(), key=lambda x: x[1], reverse=True)
-        
-        # Calculate artistic and commercial scores
-        artistic_score, commercial_score = self.calculation_engine.calculate_artistic_and_commercial_scores(overall_averages)
-        
-        # Calculate advertiser matches based on audience weights
-        sorted_advertisers, interested_audiences = self.calculation_engine.calculate_advertiser_bonuses(overall_averages)
-
-        holiday_recommendations = self.calculation_engine.calculate_holiday_scores(overall_averages)
-        
-        # Display scores and information in a formatted way
-        self.advertiser_text.insert(tk.END, "CONTENT EVALUATION SCORES\n", "section_header")
-        self.advertiser_text.tag_configure("section_header", font=("Arial", 11, "bold"))
-        
-        self.advertiser_text.insert(tk.END, f"Commercial Score: ", "label")
-        self.advertiser_text.insert(tk.END, f"{commercial_score:.2f}/5.0\n", "score")
-        
-        self.advertiser_text.insert(tk.END, f"Artistic Score: ", "label")
-        self.advertiser_text.insert(tk.END, f"{artistic_score:.2f}/5.0\n\n", "score")
-        
-        self.advertiser_text.tag_configure("label", font=("Arial", 10, "bold"))
-        self.advertiser_text.tag_configure("score", font=("Arial", 10))
-        
-        # Display interested audiences with their weights
-        self.advertiser_text.insert(tk.END, "TARGET AUDIENCES\n", "section_header")
-        
-        if interested_audiences:
-            # Create a list of audience names with their weights for display
-            for aud_code in interested_audiences:
-                aud_name = self.calculation_engine.audience_labels.get(aud_code, aud_code)
-                aud_weight = overall_averages[aud_code]
-                self.advertiser_text.insert(tk.END, f"• {aud_name}: ", "audience")
-                self.advertiser_text.insert(tk.END, f"{aud_weight:.2f}/5.0\n", "audience_score")
-            
-            # If using fallback logic (no audiences >= 2.5), mention this
-            if all(overall_averages[aud] < 2.5 for aud in interested_audiences):
-                self.advertiser_text.insert(tk.END, "\nNote: No audiences showed strong interest (weight ≥ 2.5). Using top audiences instead.\n")
-        else:
-            self.advertiser_text.insert(tk.END, "No audiences showed any interest (all weights = 0).\n")
-        
-        self.advertiser_text.tag_configure("audience", font=("Arial", 10, "bold"))
-        self.advertiser_text.tag_configure("audience_score", font=("Arial", 10))
-        
-        # Display advertiser ranking in simplified format
-        self.advertiser_text.insert(tk.END, "\nBEST ADVERTISERS\n", "section_header")
-        
-        # Filter advertisers to only include those with match_score > 13
-        filtered_advertisers = [(adv_id, adv_data) for adv_id, adv_data in sorted_advertisers if adv_data["match_score"] > 13]
-        
-        # If no advertisers have score > 13, use fallback to show the top 3 advertisers regardless of score
-        if not filtered_advertisers and sorted_advertisers:
-            filtered_advertisers = sorted_advertisers[:3]  # Get top 3 advertisers
-            self.advertiser_text.insert(tk.END, "No advertisers met the high quality threshold. Showing top advertisers:\n\n")
-        
-        if filtered_advertisers:
-            for adv_id, adv_data in filtered_advertisers:
-                display_name = adv_data["displayName"]
-                match_score = adv_data["match_score"]
-                # Include score in display for more transparency
-                self.advertiser_text.insert(tk.END, f"➤ {display_name} ", "advertiser")
-                self.advertiser_text.insert(tk.END, f"(score: {match_score:.1f})\n", "advertiser_score")
-        else:
-            self.advertiser_text.insert(tk.END, "No suitable advertisers found for the selected tags.\n")
-
-        # Display holiday recommendations in a structured section
-        self.advertiser_text.insert(tk.END, "\n" + "="*40 + "\n", "section_divider")
-        self.advertiser_text.insert(tk.END, "BEST HOLIDAYS TO RELEASE\n", "section_header")
-        self.advertiser_text.insert(tk.END, "="*40 + "\n", "section_divider")
-
-        if holiday_recommendations:
-            # Display the top 3 holidays or all if less than 3
-            for i, (holiday_id, holiday_data) in enumerate(holiday_recommendations[:3]):
-                display_name = holiday_data["display_name"]
-                display_date = holiday_data["display_date"]
-                score = holiday_data["total_score"] * 10  # Scale up for display
-                
-                # Determine a star rating (1-5) based on the score
-                # Normalize to a 1-5 range assuming max possible score is around 1.0
-                star_rating = max(1, min(5, int(score / 2) + 1))
-                stars = "★" * star_rating + "☆" * (5 - star_rating)
-                
-                self.advertiser_text.insert(tk.END, f"{i+1}. {display_name} ({display_date}): ", "holiday")
-                self.advertiser_text.insert(tk.END, f"{stars}\n", "holiday_stars")
-                
-                # List the top match factors (if any)
-                if holiday_data["match_factors"]:
-                    # Only display match factors for audiences that are actually in the target audience list
-                    relevant_matches = []
-                    for match in holiday_data["audience_matches"]:
-                        # Extract the audience code from the audience name
-                        audience_name = match["audience"]
-                        audience_code = None
-                        
-                        # Find the original audience code by matching with audience_labels
-                        for code, label in self.calculation_engine.audience_labels.items():
-                            if label == audience_name:
-                                audience_code = code
-                                break
-                        
-                        # Only include if it's a significant audience in the overall profile
-                        if audience_code and audience_code in overall_averages and overall_averages[audience_code] >= 2.5:
-                            relevant_matches.append(match["display"])
-                    
-                    if relevant_matches:
-                        # Take top 2 relevant matches
-                        match_text = ", ".join(relevant_matches[:2])
-                        if len(relevant_matches) > 2:
-                            match_text += ", ..."
-                        self.advertiser_text.insert(tk.END, f"   Audience matches: {match_text}\n", "holiday_factors")
-                    else:
-                        # No relevant matches found, show generic message
-                        self.advertiser_text.insert(tk.END, f"   General audience appeal\n", "holiday_factors")
-                
-                # Add a line break between holidays for better readability
-                if i < min(2, len(holiday_recommendations) - 1):
-                    self.advertiser_text.insert(tk.END, "\n")
-        else:
-            self.advertiser_text.insert(tk.END, "No holiday recommendations available.\n")
-        
-        # Add tag configurations for the new text elements
-        self.advertiser_text.tag_configure("section_divider", font=("Arial", 10))
-        self.advertiser_text.tag_configure("holiday", font=("Arial", 10, "bold"))
-        self.advertiser_text.tag_configure("holiday_stars", font=("Arial", 10))
-        self.advertiser_text.tag_configure("holiday_factors", font=("Arial", 9, "italic"))
-
-        # Make text areas read-only
-        self.advertiser_text.config(state=tk.DISABLED)
-        self.selected_tags_text.config(state=tk.DISABLED)
-
-
-class CompatibilityTab:
-    """Manages the Story Element Compatibility tab"""
-    
-    def __init__(self, parent, data_manager):
-        self.parent = parent
-        self.data_manager = data_manager
-        
-        # Create frames
-        self.left_frame = ttk.Frame(parent, padding="10")
-        self.left_frame.grid(row=0, column=0, sticky="nsew")
-        
-        self.right_frame = ttk.Frame(parent, padding="10")
-        self.right_frame.grid(row=0, column=1, sticky="nsew")
-        
-        # Configure layout
-        self.left_frame.columnconfigure(0, weight=1)
-        self.left_frame.rowconfigure(2, weight=1)  # Make tags frame expandable
-        
-        self.right_frame.columnconfigure(0, weight=1)
-        self.right_frame.rowconfigure(1, weight=1)
-        
-        # Variables
-        self.compat_file_path_var = tk.StringVar(value="TagCompatibilityData.json")
-        self.compat_search_var = tk.StringVar()
-        self.compat_tag_vars = {}
-        self.compat_tag_checkbuttons = {}
-        self.compat_tag_labels = {}
-        self.compat_category_tabs = {}
-        self.compat_category_frames = {}
-        
-        # Create widgets
-        self.create_widgets()
-    
-    def create_widgets(self):
-        """Create widgets for the Tag Compatibility tab."""
-        # Create a notebook for compatibility sub-tabs
-        self.compat_notebook = ttk.Notebook(self.left_frame)
-        self.compat_notebook.grid(row=2, column=0, sticky="nsew", padx=5, pady=5)
-        
-        # Create sub-tabs for "Tag Selection"
-        self.compat_selection_tab = ttk.Frame(self.compat_notebook)
-        self.compat_notebook.add(self.compat_selection_tab, text="Story Element Selection")
-        
-        # File path for compatibility data
-        compat_file_frame = ttk.Frame(self.left_frame)
-        compat_file_frame.grid(row=0, column=0, sticky="ew", padx=5, pady=5)
-        
-        ttk.Label(compat_file_frame, text="Compatibility Data File:").grid(row=0, column=0, sticky="w", padx=5, pady=2)
-        
-        compat_file_entry = ttk.Entry(compat_file_frame, textvariable=self.compat_file_path_var, width=30)
-        compat_file_entry.grid(row=0, column=1, sticky="ew", padx=5, pady=2)
-        
-        compat_load_button = ttk.Button(compat_file_frame, text="Load Compatibility", command=self.load_compatibility_file)
-        compat_load_button.grid(row=0, column=2, sticky="e", padx=5, pady=2)
-        
-        # Search frame for compatibility
-        compat_search_frame = ttk.Frame(self.left_frame)
-        compat_search_frame.grid(row=1, column=0, sticky="ew", padx=5, pady=5)
-        
-        # Configure columns to distribute space better
-        compat_search_frame.columnconfigure(1, weight=1)  # Make search entry expandable
-        
-        # Top row - Search and clear search
-        ttk.Label(compat_search_frame, text="Search Story Elements:").grid(row=0, column=0, sticky="w", padx=5, pady=2)
-        
-        self.compat_search_var.trace("w", self.filter_compatibility_tags)
-        compat_search_entry = ttk.Entry(compat_search_frame, textvariable=self.compat_search_var, width=30)
-        compat_search_entry.grid(row=0, column=1, sticky="ew", padx=5, pady=2)
-        
-        compat_search_clear_button = ttk.Button(compat_search_frame, text="Clear Search", command=self.clear_compatibility_search)
-        compat_search_clear_button.grid(row=0, column=2, sticky="e", padx=5, pady=2)
-        
-        # Bottom row - Additional buttons
-        # Add clear selections button
-        compat_clear_selections_button = ttk.Button(compat_search_frame, text="Clear Selections", command=self.clear_compatibility_selections)
-        compat_clear_selections_button.grid(row=1, column=0, sticky="w", padx=5, pady=2)
-        
-        # Add view matrix button in a more visible location
-        view_matrix_button = ttk.Button(
-            compat_search_frame, 
-            text="View Matrix", 
-            command=self.show_tag_compatibility_matrix
-        )
-        view_matrix_button.grid(row=1, column=1, sticky="w", padx=5, pady=2)
-        
-        # Create notebook for compatibility tag categories inside Tag Selection tab
-        self.compat_tags_frame = ttk.Frame(self.compat_selection_tab)
-        self.compat_tags_frame.pack(fill="both", expand=True)
-        
-        self.compat_category_notebook = ttk.Notebook(self.compat_tags_frame)
-        self.compat_category_notebook.pack(fill="both", expand=True)
-        
-        # Build compatibility tag widgets in tabs
-        self.build_compatibility_tag_widgets()
-
-        
-        # Right frame - Compatibility Legend and Selected Tags
-        ttk.Label(self.right_frame, text="Compatibility Legend", font=("Arial", 12, "bold")).grid(row=0, column=0, pady=5, sticky="w")
-        
-        # Create legend frame
-        legend_frame = ttk.Frame(self.right_frame)
-        legend_frame.grid(row=1, column=0, sticky="ew", pady=5)
-        
-        # Create compatibility legend with color squares
-        self.create_compatibility_legend(legend_frame)
-        
-        # Add average score display
-        score_frame = ttk.Frame(self.right_frame)
-        score_frame.grid(row=2, column=0, sticky="ew", pady=5)
-        
-        ttk.Label(score_frame, text="Average Compatibility Score:", font=("Arial", 10, "bold")).pack(side="left", padx=5)
-        
-        # Create a frame to show the score with colored background
-        self.score_display_frame = ttk.Frame(score_frame, width=60, height=25)
-        self.score_display_frame.pack(side="left", padx=5)
-        self.score_display_frame.pack_propagate(False)  # Prevent frame from shrinking
-        
-        # Label inside the frame for the score
-        self.score_display_label = tk.Label(
-            self.score_display_frame,
-            text="N/A",
-            background="#cccccc",
-            width=5,
-            font=("Arial", 10, "bold")
-        )
-        self.score_display_label.pack(fill="both", expand=True)
-        
-        # Selected tags display
-        ttk.Label(self.right_frame, text="Selected Tags:", font=("Arial", 10, "bold")).grid(row=3, column=0, sticky="w", pady=5)
-        
-        # Create a scrollable text area for selected compatibility tags
-        compat_tags_result_frame = ttk.Frame(self.right_frame)
-        compat_tags_result_frame.grid(row=4, column=0, sticky="nsew", pady=5)
-        
-        self.compat_selected_tags_text = scrolledtext.ScrolledText(compat_tags_result_frame, width=40, height=20, wrap=tk.WORD)
-        self.compat_selected_tags_text.pack(fill="both", expand=True)
-        
-        # Bind mousewheel events
-        self.compat_selected_tags_text.bind("<MouseWheel>", lambda e: self.compat_selected_tags_text.yview_scroll(int(-1*(e.delta/120)), "units"))
-    
-    def create_compatibility_legend(self, parent_frame):
-        """Create a legend showing compatibility color coding."""
-        legend_canvas = tk.Canvas(parent_frame, width=400, height=50)
-        legend_canvas.pack(fill="x", padx=10, pady=10)
-        
-        # Create gradient bar
-        width = 350
-        for i in range(width):
-            # Map position to compatibility score (1.0 to 5.0)
-            score = 1.0 + (i / width) * 4.0
-            
-            # Get color for this score
-            color = UIHelper.get_compatibility_color(score)
-            
-            # Draw a vertical line in this color
-            legend_canvas.create_line(20 + i, 10, 20 + i, 30, fill=color)
-        
-        # Add labels
-        legend_canvas.create_text(20, 40, text="1.0 (Poor)", anchor="w")
-        legend_canvas.create_text(width // 2 + 20, 40, text="3.0 (Neutral)", anchor="center")
-        legend_canvas.create_text(width + 20, 40, text="5.0 (Excellent)", anchor="e")
-        
-<<<<<<< HEAD
-        # Create a tab for each category
-        for category in sorted_categories:
-            if category not in categories:
-                continue
-                
-            tags = categories[category]
-            
-            # Create a tab for this category with beautified name
-            tab = ttk.Frame(self.category_notebook)
-            beautified_cat_name = self.translate_category_name(category)
-            self.category_notebook.add(tab, text=beautified_cat_name)
-            self.category_tabs[category] = tab
-            
-            # Create a scrollable frame inside the tab
-            scrollable_frame = self.create_scrollable_frame(tab)
-            self.category_frames[category] = scrollable_frame
-            
-            # Sort tags alphabetically by display name
-            sorted_tags = sorted(tags, key=lambda x: x[1].get("displayName", x[0]))
-            
-            # Create a grid layout frame to contain the checkbuttons
-            grid_frame = ttk.Frame(scrollable_frame)
-            grid_frame.pack(fill="both", expand=True, padx=5, pady=5)
-            
-            # Configure the grid to have at least two columns
-            grid_frame.columnconfigure(0, weight=1)
-            grid_frame.columnconfigure(1, weight=1)
-            
-            # Determine number of items per column
-            items_per_column = max(3, (len(sorted_tags) + 1) // 2)
-            
-            # Create checkbuttons for each tag
-            for i, (tag_id, tag_data) in enumerate(sorted_tags):
-                display_name = tag_data.get("displayName", self.translate_tag_name(tag_id))
-                
-                # Calculate row and column
-                row = i % items_per_column
-                col = i // items_per_column
-                
-                var = tk.BooleanVar(value=False)
-                self.tag_vars[tag_id] = var
-                
-                cb = ttk.Checkbutton(
-                    grid_frame, 
-                    text=display_name,
-                    variable=var
-                )
-                cb.grid(row=row, column=col, sticky="w", padx=5, pady=2)
-                
-                # Store reference to checkbutton for search filtering
-                self.tag_checkbuttons[tag_id] = cb
-=======
-        # Add explanation text
-        explanation_text = (
-            "Color indicates compatibility between story elements.\n"
-            "Green = Excellent fit, Yellow = Neutral, Red = Poor fit.\n"
-            "Average score shows compatibility between your selected elements only."
-        )
-        explanation_label = ttk.Label(parent_frame, text=explanation_text, wraplength=380, justify="left")
-        explanation_label.pack(pady=5, padx=10, anchor="w")
->>>>>>> 85835a3d
-    
-    def build_compatibility_tag_widgets(self):
-        """Build tag widgets for compatibility tab organized by category with improved layout"""
-        # Group tags by category
-        categories = {}
-        
-        # Add all tags from both audience data and compatibility data
-        all_tags = set(self.data_manager.data.keys()) | set(self.data_manager.compatibility_data.keys())
-        
-        for tag_id in all_tags:
-            # Extract category from tag ID
-            raw_category = self.data_manager.extract_category_from_tag_id(tag_id)
-            
-            # Standardize category name
-            category = self.data_manager.standardize_category(raw_category)
-            
-            if category not in categories:
-                categories[category] = []
-            
-            # Get tag data from either dataset
-            tag_data = {}
-            if tag_id in self.data_manager.data:
-                tag_data = self.data_manager.data[tag_id]
-            
-            categories[category].append((tag_id, tag_data))
-        
-        # Sort categories: main categories first, then rest alphabetically
-        sorted_categories = []
-        
-        # Add main categories in specified order
-        for cat in self.data_manager.main_categories:
-            if cat in categories:
-                sorted_categories.append(cat)
-        
-        # Add remaining categories alphabetically
-        remaining_categories = [cat for cat in categories.keys() if cat not in self.data_manager.main_categories]
-        sorted_categories.extend(sorted(remaining_categories))
-        
-        # Create a tab for each category
-        for category in sorted_categories:
-            if category not in categories:
-                continue
-                
-            tags = categories[category]
-            
-            # Create a tab for this category with beautified name
-            tab = ttk.Frame(self.compat_category_notebook)
-<<<<<<< HEAD
-            beautified_cat_name = self.translate_category_name(category)
-=======
-            beautified_cat_name = self.data_manager.beautify_category_name(category)
->>>>>>> 85835a3d
-            self.compat_category_notebook.add(tab, text=beautified_cat_name)
-            self.compat_category_tabs[category] = tab
-            
-            # Create a scrollable frame inside the tab
-            scrollable_frame = UIHelper.create_scrollable_frame(tab)
-            self.compat_category_frames[category] = scrollable_frame
-            
-            # Sort tags alphabetically by display name
-            sorted_tags = sorted(tags, key=lambda x: x[1].get("displayName", x[0]) if x[1] else x[0])
-            
-            # Create a grid layout frame to contain the checkbuttons
-            grid_frame = ttk.Frame(scrollable_frame)
-            grid_frame.pack(fill="both", expand=True, padx=5, pady=5)
-            
-            # Configure the grid to have at least two columns
-            grid_frame.columnconfigure(0, weight=1)
-            grid_frame.columnconfigure(1, weight=1)
-            
-            # Determine number of items per column
-            items_per_column = max(3, (len(sorted_tags) + 1) // 2)
-            
-            # Create checkbuttons for each tag
-            for i, (tag_id, tag_data) in enumerate(sorted_tags):
-<<<<<<< HEAD
-                display_name = tag_data.get("displayName", self.translate_tag_name(tag_id)) if tag_data else self.translate_tag_name(tag_id)
-=======
-                display_name = tag_data.get("displayName", self.data_manager.beautify_tag_name(tag_id)) if tag_data else self.data_manager.beautify_tag_name(tag_id)
->>>>>>> 85835a3d
-                
-                # Calculate row and column
-                row = i % items_per_column
-                col = i // items_per_column
-                
-                # Create frame for this tag to hold checkbox and color indicator
-                tag_frame = ttk.Frame(grid_frame)
-                tag_frame.grid(row=row, column=col, sticky="w", padx=5, pady=2)
-                
-                # Color indicator (initially gray) with support for highlighting
-                color_indicator = tk.Canvas(tag_frame, width=10, height=20, background="#cccccc", 
-                                        highlightthickness=0, highlightbackground="black")
-                color_indicator.grid(row=0, column=0, padx=(0, 5))
-                
-                var = tk.BooleanVar(value=False)
-                self.compat_tag_vars[tag_id] = var
-                
-                # Add trace to the variable to update colors when checked/unchecked
-                var.trace("w", lambda name, index, mode, tag_id=tag_id: self.update_compatibility_colors(tag_id))
-                
-                cb = ttk.Checkbutton(
-                    tag_frame, 
-                    text=display_name,
-                    variable=var
-                )
-                cb.grid(row=0, column=1, sticky="w")
-                
-                # Store references for search filtering
-                self.compat_tag_checkbuttons[tag_id] = tag_frame
-                self.compat_tag_labels[tag_id] = color_indicator
-    
-    def rebuild_compatibility_tag_widgets(self):
-        """Rebuild compatibility tag widgets with current data"""
-        # Clear the notebook
-        for tab_id in self.compat_category_notebook.tabs():
-            self.compat_category_notebook.forget(tab_id)
-            
-        # Clear dictionaries
-        self.compat_category_tabs = {}
-        self.compat_category_frames = {}
-        self.compat_tag_vars = {}
-        self.compat_tag_checkbuttons = {}
-        self.compat_tag_labels = {}
-        
-        # Rebuild
-        self.build_compatibility_tag_widgets()
-        
-        # Clear selected tags display
-        self.compat_selected_tags_text.config(state=tk.NORMAL)
-        self.compat_selected_tags_text.delete(1.0, tk.END)
-        self.compat_selected_tags_text.insert(tk.END, "No story elements selected.")
-        self.compat_selected_tags_text.config(state=tk.DISABLED)
-    
-    def load_compatibility_file(self):
-        """Load compatibility data from the specified file path."""
-        file_path = self.compat_file_path_var.get()
-        try:
-            with open(file_path, "r", encoding="utf-8") as f:
-                new_data = json.load(f)
-            
-            # Fix any Cyrillic characters in tag IDs
-            fixed_data = {}
-            for tag_id, compat_dict in new_data.items():
-                fixed_tag_id = self.data_manager.fix_cyrillic_characters(tag_id)
-                
-                # Fix compatibility tag IDs
-                fixed_compat_dict = {}
-                for compat_tag_id, score in compat_dict.items():
-                    fixed_compat_tag_id = self.data_manager.fix_cyrillic_characters(compat_tag_id)
-                    fixed_compat_dict[fixed_compat_tag_id] = score
-                
-                fixed_data[fixed_tag_id] = fixed_compat_dict
-            
-            # Update data
-            self.data_manager.compatibility_data = fixed_data
-            messagebox.showinfo("Success", f"Successfully loaded compatibility data from {file_path}")
-            
-            # Rebuild compatibility tag widgets
-            self.rebuild_compatibility_tag_widgets()
-        except FileNotFoundError:
-            messagebox.showerror("Error", f"File not found: {file_path}")
-        except json.JSONDecodeError:
-            messagebox.showerror("Error", f"Invalid JSON file: {file_path}")
-        except Exception as e:
-            messagebox.showerror("Error", f"Error loading file: {str(e)}")
-    
-<<<<<<< HEAD
-    def load_translation_data(self, lang_code: str):
-        """
-        Load NON_EVENT.json translation for lang_code (e.g. 'ENG')
-        File is searched for at ./Localization/{lang_code}/NON_EVENT.json
-        Result is placed in self.map
-        """
-        self.map = {}
-        file_path = os.path.join("Localization", lang_code, "NON_EVENT.json")
-        
-        with open(file_path, "r", encoding="utf-8") as fp:
-            loc = json.load(fp)
-            
-        id_map      = loc.get("IdMap", {})
-        loc_strings = loc.get("locStrings", [])
-        
-        for key, idx in id_map.items():
-            if 0 <= idx < len(loc_strings):
-                self.map[key] = loc_strings[idx]
-    
-    def load_language_ids(self):
-        """Read ./Localization/LanguageIds.json and generate a dictionary self.language_ids"""
-        path = os.path.join("Localization", "LanguageIds.json")
-        
-        try:
-            with open(path, "r", encoding="utf-8") as fp:
-                self.language_ids = json.load(fp)
-        except (FileNotFoundError, json.JSONDecodeError) as e:
-            self.language_ids = {"ENG": "en-US"}
-    
-    def change_language(self, new_lang: str):
-        """Change the interface language"""
-        if new_lang == self.current_language:
-            return
-
-        self.current_language = new_lang
-        self.load_translation_data(new_lang)
-
-        for nb in (self.category_notebook, self.compat_category_notebook):
-            for tab_id in nb.tabs():
-                nb.forget(tab_id)
-
-        self.category_tabs.clear()
-        self.category_frames.clear()
-        self.compat_category_tabs.clear()
-        self.compat_category_frames.clear()
-        self.tag_vars.clear()
-        self.tag_checkbuttons.clear()
-        self.compat_tag_vars.clear()
-        self.compat_tag_checkbuttons.clear()
-        self.compat_tag_labels.clear()
-
-        self.build_tag_widgets()
-        self.build_compatibility_tag_widgets()
-
-        self.selected_tags_text.config(state=tk.NORMAL)
-        self.selected_tags_text.delete(1.0, tk.END)
-        self.selected_tags_text.config(state=tk.DISABLED)
-
-=======
-    def filter_compatibility_tags(self, *args):
-        """Filter tags in compatibility tab based on search term"""
-        search_term = self.compat_search_var.get().lower()
-        
-        # Start by showing all tags
-        for tag_id, frame in self.compat_tag_checkbuttons.items():
-            frame.grid()
-        
-        if not search_term:
-            return
-        
-        # Count how many tags are shown/hidden in each tab
-        visible_tags_per_tab = {cat: 0 for cat in self.compat_category_tabs}
-        total_tags_per_tab = {cat: 0 for cat in self.compat_category_tabs}
-        
-        # Hide checkboxes that don't match the search term
-        for tag_id, frame in self.compat_tag_checkbuttons.items():
-            tag_data = self.data_manager.data.get(tag_id, {})
-            display_name = tag_data.get("displayName", tag_id)
-            
-            # Extract category from tag ID for search
-            category = self.data_manager.extract_category_from_tag_id(tag_id)
-            standardized_category = self.data_manager.standardize_category(category)
-            beautified_category = self.data_manager.beautify_category_name(category)
-            
-            # Get the original tag name for the tag
-            original_tag_name = self.data_manager.beautify_tag_name(tag_id)
-            
-            # Increment total tags counter for this category
-            if standardized_category in total_tags_per_tab:
-                total_tags_per_tab[standardized_category] += 1
-            
-            # Check if search term matches any of the following:
-            # 1. Tag ID
-            # 2. Display name
-            # 3. Category name (raw, standardized, or beautified)
-            # 4. Original tag name extracted from tag ID
-            match_found = (
-                search_term in tag_id.lower() or
-                search_term in display_name.lower() or
-                search_term in category.lower() or
-                search_term in standardized_category.lower() or
-                search_term in beautified_category.lower() or
-                search_term in original_tag_name.lower()
-            )
-            
-            if not match_found:
-                frame.grid_remove()
-            else:
-                # Increment visible tags counter for this category
-                if standardized_category in visible_tags_per_tab:
-                    visible_tags_per_tab[standardized_category] += 1
-        
-        # Make sure the appropriate tab is visible if it has matching tags
-        if search_term:
-            # Find the first tab with visible tags
-            first_visible_tab = None
-            for category, count in visible_tags_per_tab.items():
-                if count > 0:
-                    first_visible_tab = category
-                    break
-            
-            # Select the first tab with visible tags
-            if first_visible_tab and first_visible_tab in self.compat_category_tabs:
-                tab_id = self.compat_category_notebook.index(self.compat_category_tabs[first_visible_tab])
-                self.compat_category_notebook.select(tab_id)
-    
-    def clear_compatibility_search(self):
-        """Clear the search field in compatibility tab and show all tags"""
-        self.compat_search_var.set("")
-        
-        # Show all checkboxes
-        for frame in self.compat_tag_checkbuttons.values():
-            frame.grid()
-    
-    def clear_compatibility_selections(self):
-        """Clear all selected checkboxes in compatibility tab"""
-        # Set all tag variables to False
-        for tag_id, var in self.compat_tag_vars.items():
-            var.set(False)
-        
-        # Reset all colors to gray and remove borders
-        for label in self.compat_tag_labels.values():
-            label.configure(background="#cccccc", highlightthickness=0)
-            
-        # Reset score display
-        self.score_display_label.configure(text="N/A", background="#cccccc")
-                
-        # Clear the selected tags display
->>>>>>> 85835a3d
-        self.compat_selected_tags_text.config(state=tk.NORMAL)
-        self.compat_selected_tags_text.delete(1.0, tk.END)
-        self.compat_selected_tags_text.insert(tk.END, "No story elements selected.")
-        self.compat_selected_tags_text.config(state=tk.DISABLED)
-<<<<<<< HEAD
-
-=======
-        
-        # Show a message to confirm selections were cleared
-        messagebox.showinfo("Selections Cleared", "All story element selections have been cleared.")
-    
->>>>>>> 85835a3d
-    def update_compatibility_colors(self, changed_tag_id=None):
-        """Update color indicators based on current tag selections and calculate average score"""
-        # Get currently selected tags
-        selected_tags = [tag_id for tag_id, var in self.compat_tag_vars.items() if var.get()]
-        
-        # If no tags are selected, reset all colors to gray and clear score
-        if not selected_tags:
-            for tag_id, label in self.compat_tag_labels.items():
-                label.configure(background="#cccccc", highlightthickness=0)
-            
-            # Reset score display
-            self.score_display_label.configure(text="N/A", background="#cccccc")
-            return
-        
-        # Update selected tags display
-        self.update_compatibility_selected_tags(selected_tags)
-        
-        # Track compatibility scores between selected elements only
-        selected_compatibility_scores = []
-        
-        # Calculate compatibility scores between selected tags only
-        for i, tag1 in enumerate(selected_tags):
-            for tag2 in selected_tags[i+1:]:  # Start from i+1 to avoid duplicates
-                # Check if there's direct compatibility data
-                score = None
-                
-                # Look up compatibility in both directions
-                if tag1 in self.data_manager.compatibility_data and tag2 in self.data_manager.compatibility_data[tag1]:
-                    score = float(self.data_manager.compatibility_data[tag1][tag2])
-                elif tag2 in self.data_manager.compatibility_data and tag1 in self.data_manager.compatibility_data[tag2]:
-                    score = float(self.data_manager.compatibility_data[tag2][tag1])
-                
-                # Only add valid scores
-                if score is not None:
-                    selected_compatibility_scores.append(score)
-        
-        # Track compatibility scores for each unselected tag to identify most compatible ones
-        tag_avg_scores = {}
-        
-        # For each unselected tag, calculate average compatibility with all selected tags
-        for tag_id, var in self.compat_tag_vars.items():
-            if var.get():
-                # Selected tags get a blue highlight
-                self.compat_tag_labels[tag_id].configure(background="#4a86e8", highlightthickness=0)
-                continue
-                
-            # Calculate average compatibility score for this tag with all selected tags
-            compatibility_scores = []
-            
-            for selected_tag in selected_tags:
-                # Skip if same tag
-                if selected_tag == tag_id:
-                    continue
-                    
-                # Check if there's direct compatibility data
-                score = None
-                
-                # Look up compatibility in both directions
-                if selected_tag in self.data_manager.compatibility_data and tag_id in self.data_manager.compatibility_data[selected_tag]:
-                    score = float(self.data_manager.compatibility_data[selected_tag][tag_id])
-                elif tag_id in self.data_manager.compatibility_data and selected_tag in self.data_manager.compatibility_data[tag_id]:
-                    score = float(self.data_manager.compatibility_data[tag_id][selected_tag])
-                
-                # Only add valid scores
-                if score is not None:
-                    compatibility_scores.append(score)
-            
-            # Calculate average score if we have any compatibility data
-            if compatibility_scores:
-                avg_score = sum(compatibility_scores) / len(compatibility_scores)
-                color = UIHelper.get_compatibility_color(avg_score)
-                self.compat_tag_labels[tag_id].configure(background=color, highlightthickness=0)
-                # Store the average score for later use in highlighting most compatible
-                tag_avg_scores[tag_id] = avg_score
-            else:
-                # If no compatibility data, use gray
-                self.compat_tag_labels[tag_id].configure(background="#cccccc", highlightthickness=0)
-        
-        # Highlight the most compatible tags (top 5 or tags with score >= 4.0, whichever is more)
-        # Only if we have unselected tags with scores
-        if tag_avg_scores:
-            # Sort tags by compatibility score in descending order
-            sorted_tags = sorted(tag_avg_scores.items(), key=lambda x: x[1], reverse=True)
-            
-            # Get tags with score >= 4.0
-            high_compat_tags = [tag_id for tag_id, score in sorted_tags if score >= 4.0]
-            
-            # Also get top 5 tags (might overlap with high_compat_tags)
-            top_tags = [tag_id for tag_id, _ in sorted_tags[:5]]
-            
-            # Combine both lists without duplicates
-            highlighted_tags = list(set(high_compat_tags + top_tags))
-            
-            # Add black border to these tags
-            for tag_id in highlighted_tags:
-                self.compat_tag_labels[tag_id].configure(highlightbackground="black", highlightthickness=2)
-        
-        # Update the average score display - now only based on selected elements
-        if selected_compatibility_scores:
-            selected_avg = sum(selected_compatibility_scores) / len(selected_compatibility_scores)
-            color = UIHelper.get_compatibility_color(selected_avg)
-            self.score_display_label.configure(
-                text=f"{selected_avg:.2f}",
-                background=color
-            )
-        else:
-            # If only one tag is selected or no compatibility data between selected tags
-            if len(selected_tags) == 1:
-                # With only one selection, compatibility is N/A
-                self.score_display_label.configure(text="N/A", background="#cccccc")
-            else:
-                # Multiple selections but no data
-                self.score_display_label.configure(text="No Data", background="#cccccc")
-    
-    def update_compatibility_selected_tags(self, selected_tags):
-        """Update the selected tags display in the compatibility tab"""
-        self.compat_selected_tags_text.config(state=tk.NORMAL)
-        self.compat_selected_tags_text.delete(1.0, tk.END)
-        
-        if not selected_tags:
-            self.compat_selected_tags_text.insert(tk.END, "No story elements selected.")
-            self.compat_selected_tags_text.config(state=tk.DISABLED)
-            return
-        
-        # Group selected tags by category
-        tags_by_category = {}
-        for tag_id in selected_tags:
-<<<<<<< HEAD
-            category = self.extract_category_from_tag_id(tag_id)
-            beautified_category = self.translate_category_name(category)
-=======
-            category = self.data_manager.extract_category_from_tag_id(tag_id)
-            beautified_category = self.data_manager.beautify_category_name(category)
->>>>>>> 85835a3d
-            
-            if beautified_category not in tags_by_category:
-                tags_by_category[beautified_category] = []
-            
-            display_name = ""
-            if tag_id in self.data_manager.data and "displayName" in self.data_manager.data[tag_id]:
-                display_name = self.data_manager.data[tag_id]["displayName"]
-            else:
-<<<<<<< HEAD
-                display_name = self.translate_tag_name(tag_id)
-=======
-                display_name = self.data_manager.beautify_tag_name(tag_id)
->>>>>>> 85835a3d
-                
-            tags_by_category[beautified_category].append(display_name)
-        
-        # Sort categories and display selected tags
-        sorted_categories = sorted(tags_by_category.keys())
-        for category in sorted_categories:
-            self.compat_selected_tags_text.insert(tk.END, f"{category}:\n", "category")
-            for tag_name in sorted(tags_by_category[category]):
-                self.compat_selected_tags_text.insert(tk.END, f"  • {tag_name}\n")
-            self.compat_selected_tags_text.insert(tk.END, "\n")
-        
-        # Apply formatting
-        self.compat_selected_tags_text.tag_configure("category", font=("Arial", 10, "bold"))
-        self.compat_selected_tags_text.config(state=tk.DISABLED)
-    
-<<<<<<< HEAD
-    def validate_mandatory(self, selected_tags):
-        """
-        Checks whether the mandatory categories are present among the selected tags.
-        Returns a list of missing mandatory categories.
-        """
-        # Update mandatory categories to use combined THEME_AND_EVENTS
-        mandatory = {
-            'PROTAGONIST': False,
-            'GENRE': False,
-            'SETTING': False
-        }
-        
-        for tag_id in selected_tags:
-            # Extract and standardize category
-            raw_category = self.extract_category_from_tag_id(tag_id)
-            category = self.standardize_category(raw_category)
-            
-            if category in mandatory:
-                mandatory[category] = True
-        
-        missing = [self.translate_category_name(key) for key, present in mandatory.items() if not present]
-        return missing
-    
-    def calculate_advertiser_bonuses(self, audience_weights):
-        """Calculate the bonus for each advertiser based on interested audiences (weight >= 2.5)"""
-        # First, identify which audiences have significant interest (weight >= 2.5)
-        # Changed from > 1 to >= 2.5 to better represent true interest on the 1-5 scale
-        interested_audiences = [aud for aud, weight in audience_weights.items() if weight >= 2.5]
-        
-        # If no audiences have weight >= 2.5, use top audiences instead (up to 2)
-        if not interested_audiences and audience_weights:
-            # Sort audiences by weight in descending order and take top 2
-            sorted_audiences = sorted(audience_weights.items(), key=lambda x: x[1], reverse=True)
-            # Only include audiences with at least some interest (weight > 0)
-            interested_audiences = [aud for aud, weight in sorted_audiences[:2] if weight > 0]
-        
-        advertiser_matches = {}
-        
-        for adv_id, adv_data in self.advertisers.items():
-            display_name = adv_data["displayName"]
-            quality = adv_data["quality"]
-            target_audience = adv_data["targetAudience"]
-            
-            # Check how many interested audiences this advertiser targets
-            targeted_interested_audiences = set(target_audience.keys()).intersection(set(interested_audiences))
-            
-            # Calculate a match score based on:
-            # 1. How many interested audiences they target
-            # 2. The base quality of the advertiser
-            # 3. The score type (importance) given to each audience
-            match_score = 0
-            if targeted_interested_audiences:
-                # Start with base quality
-                match_score = quality
-                
-                # Add points for each interested audience they target
-                for aud in targeted_interested_audiences:
-                    score_type = target_audience[aud]
-                    audience_weight = audience_weights[aud]
-                    match_score += score_type * audience_weight
-                    
-                advertiser_matches[adv_id] = {
-                    "displayName": display_name,
-                    "match_score": match_score,
-                    "quality": quality,
-                    "targetAudience": target_audience,
-                    "interested_audiences_targeted": list(targeted_interested_audiences)
-                }
-            else:
-                # If advertiser doesn't target any interested audiences, still give it a minimal score
-                # based on its quality, so it can appear in fallback results
-                advertiser_matches[adv_id] = {
-                    "displayName": display_name,
-                    "match_score": quality * 0.5,  # Half the quality as base score
-                    "quality": quality,
-                    "targetAudience": target_audience,
-                    "interested_audiences_targeted": []
-                }
-        
-        # Sort advertisers by match score in descending order
-        sorted_advertisers = sorted(
-            advertiser_matches.items(), 
-            key=lambda x: x[1]["match_score"], 
-            reverse=True
-        )
-        
-        return sorted_advertisers, interested_audiences
-
-    def calculate_artistic_and_commercial_scores(self, audience_weights):
-        """Calculate artistic and commercial scores based on audience weights and audience group data"""
-        artistic_score = 0
-        commercial_score = 0
-        
-        # For each audience group, calculate contribution to artistic and commercial scores
-        for audience_id, weight in audience_weights.items():
-            if audience_id in self.audience_groups:
-                group_data = self.audience_groups[audience_id]
-                
-                # Calculate artistic score contribution
-                art_weight = group_data.get("artWeight", 0)
-                artistic_score += weight * art_weight * 5  # Scale to 1-5 range
-                
-                # Calculate commercial score contribution
-                com_weight = group_data.get("commercialWeight", 0)
-                commercial_score += weight * com_weight * 5  # Scale to 1-5 range
-        
-        # Ensure scores are in 1-5 range
-        artistic_score = max(1, min(5, artistic_score))
-        commercial_score = max(1, min(5, commercial_score))
-        
-        return artistic_score, commercial_score
-
-    def calculate_weights(self):
-        """Calculate audience weights based on selected tags."""
-        # Get selected tags
-        selected_tags = [tag_id for tag_id, var in self.tag_vars.items() if var.get()]
-        
-        if not selected_tags:
-            messagebox.showwarning("No Story Elements Selected", "Please select at least one story element.")
-            return
-        
-        # Validate mandatory categories
-        missing = self.validate_mandatory(selected_tags)
-        
-        # Clear result areas
-        self.advertiser_text.config(state=tk.NORMAL)
-        self.advertiser_text.delete(1.0, tk.END)
-        
-        self.selected_tags_text.config(state=tk.NORMAL)
-        self.selected_tags_text.delete(1.0, tk.END)
-        
-        # Show warning if mandatory categories are missing
-        if missing:
-            warning_msg = f"Warning: You have not selected story elements for the following mandatory categories: {', '.join(missing)}\n\n"
-            self.advertiser_text.insert(tk.END, warning_msg, "warning")
-            self.advertiser_text.tag_configure("warning", foreground="red")
-        
-        # Gather valid tag weights
-        valid_tags = {}
-        for tag_id in selected_tags:
-            if tag_id in self.data:
-                valid_tags[tag_id] = self.data[tag_id]["weights"]
-                display_name = self.data[tag_id].get("displayName", self.translate_tag_name(tag_id))
-                category = self.extract_category_from_tag_id(tag_id)
-                beautified_category = self.translate_category_name(category)
-                self.selected_tags_text.insert(tk.END, f"{beautified_category}: {display_name}\n")
-        
-        if not valid_tags:
-            self.advertiser_text.insert(tk.END, "No valid story elements selected. Please try again.")
-            return
-        
-        # Define audience categories
-        audience_categories = ["TF", "TM", "YF", "YM", "AF", "AM"]
-        
-        # Calculate overall averages for each audience category
-        overall_averages = {aud: 0 for aud in audience_categories}
-        tag_count = len(valid_tags)
-        
-        for weights in valid_tags.values():
-            for aud in audience_categories:
-                overall_averages[aud] += weights.get(aud, 0)
-        
-        for aud in overall_averages:
-            overall_averages[aud] /= tag_count
-        
-        # Sort the overall averages in descending order
-        sorted_overall = sorted(overall_averages.items(), key=lambda x: x[1], reverse=True)
-        
-        # Calculate artistic and commercial scores
-        artistic_score, commercial_score = self.calculate_artistic_and_commercial_scores(overall_averages)
-        
-        # Calculate advertiser matches based on audience weights
-        sorted_advertisers, interested_audiences = self.calculate_advertiser_bonuses(overall_averages)
-        
-        # Display scores and information in a formatted way
-        self.advertiser_text.insert(tk.END, "CONTENT EVALUATION SCORES\n", "section_header")
-        self.advertiser_text.tag_configure("section_header", font=("Arial", 11, "bold"))
-        
-        self.advertiser_text.insert(tk.END, f"Commercial Score: ", "label")
-        self.advertiser_text.insert(tk.END, f"{commercial_score:.2f}/5.0\n", "score")
-        
-        self.advertiser_text.insert(tk.END, f"Artistic Score: ", "label")
-        self.advertiser_text.insert(tk.END, f"{artistic_score:.2f}/5.0\n\n", "score")
-        
-        self.advertiser_text.tag_configure("label", font=("Arial", 10, "bold"))
-        self.advertiser_text.tag_configure("score", font=("Arial", 10))
-        
-        # Display interested audiences with their weights
-        self.advertiser_text.insert(tk.END, "TARGET AUDIENCES\n", "section_header")
-        
-        if interested_audiences:
-            # Create a list of audience names with their weights for display
-            for aud_code in interested_audiences:
-                aud_name = self.audience_labels.get(aud_code, aud_code)
-                aud_weight = overall_averages[aud_code]
-                self.advertiser_text.insert(tk.END, f"• {aud_name}: ", "audience")
-                self.advertiser_text.insert(tk.END, f"{aud_weight:.2f}/5.0\n", "audience_score")
-            
-            # If using fallback logic (no audiences >= 2.5), mention this
-            if all(overall_averages[aud] < 2.5 for aud in interested_audiences):
-                self.advertiser_text.insert(tk.END, "\nNote: No audiences showed strong interest (weight ≥ 2.5). Using top audiences instead.\n")
-        else:
-            self.advertiser_text.insert(tk.END, "No audiences showed any interest (all weights = 0).\n")
-        
-        self.advertiser_text.tag_configure("audience", font=("Arial", 10, "bold"))
-        self.advertiser_text.tag_configure("audience_score", font=("Arial", 10))
-        
-        # Display advertiser ranking in simplified format
-        self.advertiser_text.insert(tk.END, "\nBEST ADVERTISERS\n", "section_header")
-        
-        # Filter advertisers to only include those with match_score > 13
-        filtered_advertisers = [(adv_id, adv_data) for adv_id, adv_data in sorted_advertisers if adv_data["match_score"] > 13]
-        
-        # If no advertisers have score > 13, use fallback to show the top 3 advertisers regardless of score
-        if not filtered_advertisers and sorted_advertisers:
-            filtered_advertisers = sorted_advertisers[:3]  # Get top 3 advertisers
-            self.advertiser_text.insert(tk.END, "No advertisers met the high quality threshold. Showing top advertisers:\n\n")
-        
-        if filtered_advertisers:
-            for adv_id, adv_data in filtered_advertisers:
-                display_name = adv_data["displayName"]
-                match_score = adv_data["match_score"]
-                # Include score in display for more transparency
-                self.advertiser_text.insert(tk.END, f"➤ {display_name} ", "advertiser")
-                self.advertiser_text.insert(tk.END, f"(score: {match_score:.1f})\n", "advertiser_score")
-        else:
-            self.advertiser_text.insert(tk.END, "No suitable advertisers found for the selected tags.\n")
-        
-        self.advertiser_text.tag_configure("advertiser", font=("Arial", 10, "bold"))
-        self.advertiser_text.tag_configure("advertiser_score", font=("Arial", 10))
-        
-        # Make text areas read-only
-        self.advertiser_text.config(state=tk.DISABLED)
-        self.selected_tags_text.config(state=tk.DISABLED)
-    
-=======
->>>>>>> 85835a3d
-    def show_tag_compatibility_matrix(self):
-        """Show a matrix of compatibility between all selected tags."""
-        selected_tags = [tag_id for tag_id, var in self.compat_tag_vars.items() if var.get()]
-        
-        if len(selected_tags) < 2:
-            messagebox.showinfo("Not Enough Story Elements", "Please select at least two story elements to show compatibility matrix.")
-            return
-        
-        # Create a new toplevel window
-        matrix_window = tk.Toplevel(self.parent)
-        matrix_window.title("Tag Compatibility Matrix")
-        
-        # Set a reasonable size
-        matrix_window.geometry("800x600")
-        
-        # Create a frame with scrollbars
-        main_frame = ttk.Frame(matrix_window)
-        main_frame.pack(fill="both", expand=True, padx=10, pady=10)
-        
-        # Add header text
-        header_text = f"Compatibility Matrix for {len(selected_tags)} Selected Story Elements"
-        header_label = ttk.Label(main_frame, text=header_text, font=("Arial", 12, "bold"))
-        header_label.pack(pady=10)
-        
-        # Create a canvas with scrollbars for the matrix
-        canvas_frame = ttk.Frame(main_frame)
-        canvas_frame.pack(fill="both", expand=True)
-        
-        h_scrollbar = ttk.Scrollbar(canvas_frame, orient="horizontal")
-        v_scrollbar = ttk.Scrollbar(canvas_frame, orient="vertical")
-        canvas = tk.Canvas(canvas_frame, xscrollcommand=h_scrollbar.set, yscrollcommand=v_scrollbar.set)
-        
-        h_scrollbar.config(command=canvas.xview)
-        v_scrollbar.config(command=canvas.yview)
-        
-        h_scrollbar.pack(fill="x", side="bottom")
-        v_scrollbar.pack(fill="y", side="right")
-        canvas.pack(side="left", fill="both", expand=True)
-        
-        # Frame inside canvas for the matrix
-        matrix_frame = ttk.Frame(canvas)
-        canvas.create_window((0, 0), window=matrix_frame, anchor="nw")
-        
-        # Get display names for selected tags
-        display_names = {}
-        for tag_id in selected_tags:
-            if tag_id in self.data_manager.data and "displayName" in self.data_manager.data[tag_id]:
-                display_names[tag_id] = self.data_manager.data[tag_id]["displayName"]
-            else:
-<<<<<<< HEAD
-                display_names[tag_id] = self.translate_tag_name(tag_id)
-=======
-                display_names[tag_id] = self.data_manager.beautify_tag_name(tag_id)
->>>>>>> 85835a3d
-        
-        # Headers for the first column
-        ttk.Label(matrix_frame, text="Story Element Name", font=("Arial", 10, "bold")).grid(row=0, column=0, sticky="w", padx=5, pady=5)
-        
-        # Column headers (tag names)
-        for col, tag_id in enumerate(selected_tags, start=1):
-            ttk.Label(matrix_frame, text=display_names[tag_id], font=("Arial", 9, "bold")).grid(
-                row=0, column=col, sticky="w", padx=5, pady=5
-            )
-        
-        # Build the matrix rows
-        for row, row_tag_id in enumerate(selected_tags, start=1):
-            # Row header (tag name)
-            ttk.Label(matrix_frame, text=display_names[row_tag_id], font=("Arial", 9, "bold")).grid(
-                row=row, column=0, sticky="w", padx=5, pady=5
-            )
-            
-            # Compatibility scores
-            for col, col_tag_id in enumerate(selected_tags, start=1):
-                if row_tag_id == col_tag_id:
-                    # Same tag - diagonal
-                    score_label = ttk.Label(matrix_frame, text="—", width=5)
-                    score_label.grid(row=row, column=col, padx=5, pady=5)
-                    continue
-                
-                # Try to get compatibility score
-                score = None
-                
-                # Look up compatibility in both directions
-                if row_tag_id in self.data_manager.compatibility_data and col_tag_id in self.data_manager.compatibility_data[row_tag_id]:
-                    score = float(self.data_manager.compatibility_data[row_tag_id][col_tag_id])
-                elif col_tag_id in self.data_manager.compatibility_data and row_tag_id in self.data_manager.compatibility_data[col_tag_id]:
-                    score = float(self.data_manager.compatibility_data[col_tag_id][row_tag_id])
-                
-                if score is not None:
-                    # Create a colored frame to show the score
-                    score_frame = ttk.Frame(matrix_frame, width=50, height=30)
-                    score_frame.grid(row=row, column=col, padx=5, pady=5)
-                    score_frame.grid_propagate(False)  # Prevent frame from shrinking
-                    
-                    color = UIHelper.get_compatibility_color(score)
-                    score_label = tk.Label(
-                        score_frame, 
-                        text=f"{score:.1f}", 
-                        background=color,
-                        width=5
-                    )
-                    score_label.pack(fill="both", expand=True)
-                else:
-                    # No compatibility data
-                    score_label = ttk.Label(matrix_frame, text="N/A", width=5)
-                    score_label.grid(row=row, column=col, padx=5, pady=5)
-        
-        # Update the scrollregion after the grid is complete
-        matrix_frame.update_idletasks()
-        canvas.config(scrollregion=canvas.bbox("all"))
-        
-        # Add button to close the window
-        close_button = ttk.Button(main_frame, text="Close", command=matrix_window.destroy)
-        close_button.pack(pady=10)
-
-
-class StoryElementCalculatorApp:
-    """Main application class that coordinates all components"""
-    
-    def __init__(self, root):
-        self.root = root
-        self.root.title("Hollywood Animal Calculator")
-        
-        # Make the application start in fullscreen mode
-        try:
-            # Try the Windows approach first
-            self.root.state('zoomed')
-        except:
-            try:
-                # Try the Linux/Unix approach if Windows fails
-                self.root.attributes('-zoomed', True)
-            except:
-                # Fallback to manual fullscreen if both fail
-                width = self.root.winfo_screenwidth()
-                height = self.root.winfo_screenheight()
-                self.root.geometry(f"{width}x{height}+0+0")
-        
-        # Initialize the data manager
-        self.data_manager = DataManager()
-        
-        # Initialize the calculation engine
-        self.calculation_engine = CalculationEngine(self.data_manager)
-        
-        # Create the main notebook control for tabs
-        self.main_notebook = ttk.Notebook(self.root)
-        self.main_notebook.pack(fill="both", expand=True)
-        
-        # Create tab for Best Advertiser
-        self.advertiser_tab_frame = ttk.Frame(self.main_notebook)
-        self.main_notebook.add(self.advertiser_tab_frame, text="Advertiser Compatibility")
-        
-        # Create tab for Tag Compatibility
-        self.compatibility_tab_frame = ttk.Frame(self.main_notebook)
-        self.main_notebook.add(self.compatibility_tab_frame, text="Story Element Compatibility")
-        
-        # Configure grid weights for resizing
-        self.advertiser_tab_frame.columnconfigure(0, weight=3)  # Left frame gets more space
-        self.advertiser_tab_frame.columnconfigure(1, weight=2)  # Right frame gets less space
-        self.advertiser_tab_frame.rowconfigure(0, weight=1)
-        
-        self.compatibility_tab_frame.columnconfigure(0, weight=3)  # Left frame gets more space
-        self.compatibility_tab_frame.columnconfigure(1, weight=2)  # Right frame gets less space
-        self.compatibility_tab_frame.rowconfigure(0, weight=1)
-        
-        # Initialize the tab controllers
-        self.advertiser_tab = AdvertiserTab(self.advertiser_tab_frame, self.data_manager, self.calculation_engine)
-        self.compatibility_tab = CompatibilityTab(self.compatibility_tab_frame, self.data_manager)
-
-
-if __name__ == "__main__":
-    root = tk.Tk()
-    app = StoryElementCalculatorApp(root)
-    root.mainloop()
+import json
+import tkinter as tk
+from tkinter import ttk, messagebox, scrolledtext
+import os
+import re
+from typing import Dict, List, Tuple, Any
+import colorsys
+from datetime import datetime
+from calendar import monthcalendar
+import operator
+
+class DataManager:
+    """Handles loading and managing data from JSON files"""
+    
+    def __init__(self):
+        # Character fix mapping - map Cyrillic characters to Latin equivalents
+        self.character_fix_map = {
+            'С': 'C',  # Cyrillic 'С' to Latin 'C'
+            'с': 'c',  # Lowercase Cyrillic 'с' to Latin 'c'
+            'О': 'O',  # Cyrillic 'О' to Latin 'O'
+            'о': 'o',  # Lowercase Cyrillic 'о' to Latin 'o'
+            'Е': 'E',  # Cyrillic 'Е' to Latin 'E'
+            'е': 'e',  # Lowercase Cyrillic 'е' to Latin 'e'
+            'А': 'A',  # Cyrillic 'А' to Latin 'A'
+            'а': 'a',  # Lowercase Cyrillic 'а' to Latin 'a'
+            'Р': 'P',  # Cyrillic 'Р' to Latin 'P'
+            'р': 'p',  # Lowercase Cyrillic 'р' to Latin 'p'
+            'К': 'K',  # Cyrillic 'К' to Latin 'K'
+            'к': 'k',  # Lowercase Cyrillic 'к' to Latin 'k'
+            'Н': 'H',  # Cyrillic 'Н' to Latin 'H'
+            'н': 'h',  # Lowercase Cyrillic 'н' to Latin 'h'
+            'В': 'B',  # Cyrillic 'В' to Latin 'B'
+            'в': 'b',  # Lowercase Cyrillic 'в' to Latin 'b'
+            'М': 'M',  # Cyrillic 'М' to Latin 'M'
+            'м': 'm',  # Lowercase Cyrillic 'м' to Latin 'm'
+            'Т': 'T',  # Cyrillic 'Т' to Latin 'T'
+            'т': 't',  # Lowercase Cyrillic 'т' to Latin 't'
+            'Х': 'X',  # Cyrillic 'Х' to Latin 'X'
+            'х': 'x',  # Lowercase Cyrillic 'х' to Latin 'x',
+        }
+        
+        # Define main categories for tag organization and their standardized forms
+        # Combined THEME and EVENTS into a single THEME_AND_EVENTS category
+        self.main_categories = ["GENRE", "SETTING", "PROTAGONIST", "ANTAGONIST", "SUPPORTING_CHARACTER", "THEME_AND_EVENTS", "FINALE"]
+        
+        # Mapping between different forms of the same category
+        self.category_mapping = {
+            "SUPPORTING CHARACTERS": "SUPPORTING_CHARACTER",
+            "SUPPORTINGCHARACTER": "SUPPORTING_CHARACTER",
+            "SUPPORTING_CHARACTERS": "SUPPORTING_CHARACTER",
+            "THEME": "THEME_AND_EVENTS",
+            "EVENTS": "THEME_AND_EVENTS"
+        }
+        
+        # Define tag mappings for GENRE and SETTING categories
+        self.genre_tags = [
+            "DRAMA", "COMEDY", "ACTION", "ROMANCE", "DETECTIVE", 
+            "ADVENTURE", "THRILLER", "HISTORICAL", "HORROR", "SCIENCE_FICTION", "SLAPSTICK_COMEDY"
+        ]
+        
+        self.setting_tags = [
+            "WILD_WEST", "MODERN_AMERICAN_CITY", "MODERN_AMERICAN_TOWN", 
+            "FANTASY_KINGDOM", "TROPICAL_ISLAND", "MODERN_AMERICAN_COUNTRYSIDE", 
+            "ARTHURIAN_LEGENDS", "AMERICAN_CIVIL_WAR", "CARIBBEAN", "GREAT_WAR", 
+            "MIDDLE_AGES", "SPACE", "UTOPIAN_FUTURISTIC_CITY", "DYSTOPIAN_FUTURISTIC_CITY", 
+            "VICTORIAN_ENGLAND", "MODERN_EUROPEAN_CITY", "MODERN_EUROPEAN_TOWN", 
+            "WW2_EUROPE", "WW2_PACIFIC", "WW2_AFRICA", "MODERN_EUROPEAN_COUNTRYSIDE", 
+            "FREE_STATES_IN_SLAVERY-ERA", "SLAVE_STATES_IN_SLAVERY-ERA", "ANCIENT_GREECE", 
+            "ANCIENT_ROME", "ANCIENT_EGYPT", "ANCIENT_CHINA", "FEUDAL_JAPAN", "RENAISSANCE"
+        ]
+        
+        # Initialize data containers
+        self.data = {}
+        self.compatibility_data = {}
+        self.audience_groups = {}
+        self.holidays = {}
+        
+        # Load data
+        self.load_json_data()
+        self.load_compatibility_data()
+        self.load_audience_groups()
+        self.load_holiday_data()
+    
+    def fix_cyrillic_characters(self, text):
+        """Replace Cyrillic characters with their Latin equivalents"""
+        for cyrillic, latin in self.character_fix_map.items():
+            text = text.replace(cyrillic, latin)
+        return text
+    
+    def load_json_data(self):
+        """Load JSON data from file or use sample data if file not found."""
+        # Try multiple potential file paths
+        possible_paths = [
+            "TagsAudienceWeights.json",                     # Same directory
+            os.path.join(os.path.dirname(__file__), "TagsAudienceWeights.json"),
+            os.path.abspath("TagsAudienceWeights.json")     # Absolute path
+        ]
+        
+        data_loaded = False
+        for file_path in possible_paths:
+            try:
+                print(f"Attempting to load from: {file_path}")
+                with open(file_path, "r", encoding="utf-8") as f:
+                    self.data = json.load(f)
+                print(f"Successfully loaded data from {file_path}")
+                
+                # Fix any Cyrillic characters in tag IDs and display names
+                fixed_data = {}
+                for tag_id, tag_info in self.data.items():
+                    fixed_tag_id = self.fix_cyrillic_characters(tag_id)
+                    
+                    # Fix display name if present
+                    if "displayName" in tag_info:
+                        tag_info["displayName"] = self.fix_cyrillic_characters(tag_info["displayName"])
+                    
+                    fixed_data[fixed_tag_id] = tag_info
+                
+                self.data = fixed_data
+                data_loaded = True
+                break
+            except (FileNotFoundError, json.JSONDecodeError) as e:
+                print(f"Error loading from {file_path}: {e}")
+                continue
+        
+        if not data_loaded:
+            messagebox.showwarning(
+                "File Not Found", 
+                f"TagsAudienceWeights.json not found or invalid.\n"
+                f"Tried paths: {', '.join(possible_paths)}\n"
+                f"Current working directory: {os.getcwd()}\n"
+                f"Please make sure the JSON file exists and is valid."
+            )
+            # Just create an empty data dictionary - no sample data
+            self.data = {}
+    
+    def load_compatibility_data(self):
+        """Load tag compatibility data from file."""
+        # Try multiple potential file paths
+        possible_paths = [
+            "TagCompatibilityData.json",                     # Same directory
+            os.path.join(os.path.dirname(__file__), "TagCompatibilityData.json"),
+            os.path.abspath("TagCompatibilityData.json")     # Absolute path
+        ]
+        
+        self.compatibility_data = {}
+        data_loaded = False
+        
+        for file_path in possible_paths:
+            try:
+                print(f"Attempting to load compatibility data from: {file_path}")
+                with open(file_path, "r", encoding="utf-8") as f:
+                    self.compatibility_data = json.load(f)
+                print(f"Successfully loaded compatibility data from {file_path}")
+                
+                # Fix any Cyrillic characters in tag IDs
+                fixed_data = {}
+                for tag_id, compat_dict in self.compatibility_data.items():
+                    fixed_tag_id = self.fix_cyrillic_characters(tag_id)
+                    
+                    # Fix compatibility tag IDs
+                    fixed_compat_dict = {}
+                    for compat_tag_id, score in compat_dict.items():
+                        fixed_compat_tag_id = self.fix_cyrillic_characters(compat_tag_id)
+                        fixed_compat_dict[fixed_compat_tag_id] = score
+                    
+                    fixed_data[fixed_tag_id] = fixed_compat_dict
+                
+                self.compatibility_data = fixed_data
+                data_loaded = True
+                break
+            except (FileNotFoundError, json.JSONDecodeError) as e:
+                print(f"Error loading compatibility data from {file_path}: {e}")
+                continue
+        
+        if not data_loaded:
+            messagebox.showwarning(
+                "File Not Found", 
+                f"TagCompatibilityData.json not found or invalid.\n"
+                f"Tried paths: {', '.join(possible_paths)}\n"
+                f"Current working directory: {os.getcwd()}\n"
+                f"Please make sure the JSON file exists and is valid."
+            )
+            
+            # Create a sample compatibility data dictionary from the pasted info
+            try:
+                with open("paste.txt", "r", encoding="utf-8") as f:
+                    content = f.read()
+                    # Extract the JSON object from the text file
+                    match = re.search(r'(\{.*\})', content, re.DOTALL)
+                    if match:
+                        sample_json = match.group(1)
+                        # Add closing brace if needed
+                        if not sample_json.rstrip().endswith('}'):
+                            sample_json += '}'
+                        
+                        try:
+                            sample_data = json.loads(sample_json)
+                            self.compatibility_data = sample_data
+                            print("Using sample compatibility data from paste.txt")
+                            data_loaded = True
+                        except json.JSONDecodeError as je:
+                            print(f"Error parsing JSON from paste.txt: {je}")
+                    else:
+                        print("No JSON object found in paste.txt")
+            except FileNotFoundError:
+                print("paste.txt not found")
+            
+            if not data_loaded:
+                # If we still don't have data, create a minimal example
+                print("Using minimal example compatibility data")
+                self.compatibility_data = {
+                    "PROTAGONIST_COWBOY": {
+                        "WILD_WEST": "5.0",
+                        "MODERN_AMERICAN_CITY": "1.0",
+                        "ACTION": "5.0"
+                    }
+                }
+
+    def load_audience_groups(self):
+        """Load audience groups data from file."""
+        # Try multiple potential file paths
+        possible_paths = [
+            "AudienceGroups.json",                    # Same directory
+            os.path.join(os.path.dirname(__file__), "AudienceGroups.json"),
+            os.path.abspath("AudienceGroups.json")    # Absolute path
+        ]
+        
+        self.audience_groups = {}
+        data_loaded = False
+        
+        for file_path in possible_paths:
+            try:
+                print(f"Attempting to load audience groups data from: {file_path}")
+                with open(file_path, "r", encoding="utf-8") as f:
+                    self.audience_groups = json.load(f)
+                print(f"Successfully loaded audience groups data from {file_path}")
+                data_loaded = True
+                break
+            except (FileNotFoundError, json.JSONDecodeError) as e:
+                print(f"Error loading audience groups data from {file_path}: {e}")
+                continue
+        
+        if not data_loaded:
+            print("AudienceGroups.json not found or invalid. Using default audience weights.")
+            # Create default audience groups if file not found
+            self.audience_groups = {
+                "TM": {
+                    "baseWeight": "0.15",
+                    "artWeight": "0.05",
+                    "commercialWeight": "0.2",
+                    "baseDefaultAudience": "0.1",
+                    "artDefaultAudience": "0.05",
+                    "comDefaultAudience": "0.05",
+                    "id": "TM"
+                },
+                "TF": {
+                    "baseWeight": "0.15",
+                    "artWeight": "0.05",
+                    "commercialWeight": "0.2",
+                    "baseDefaultAudience": "0.1",
+                    "artDefaultAudience": "0.05",
+                    "comDefaultAudience": "0.05",
+                    "id": "TF"
+                },
+                "YM": {
+                    "baseWeight": "0.3",
+                    "artWeight": "0.4",
+                    "commercialWeight": "0.25",
+                    "baseDefaultAudience": "0.1",
+                    "artDefaultAudience": "0.05",
+                    "comDefaultAudience": "0.05",
+                    "id": "YM"
+                },
+                "YF": {
+                    "baseWeight": "0.3",
+                    "artWeight": "0.3",
+                    "commercialWeight": "0.25",
+                    "baseDefaultAudience": "0.1",
+                    "artDefaultAudience": "0.05",
+                    "comDefaultAudience": "0.05",
+                    "id": "YF"
+                },
+                "AM": {
+                    "baseWeight": "0.05",
+                    "artWeight": "0.1",
+                    "commercialWeight": "0.1",
+                    "baseDefaultAudience": "0.1",
+                    "artDefaultAudience": "0.05",
+                    "comDefaultAudience": "0.05",
+                    "id": "AM"
+                },
+                "AF": {
+                    "baseWeight": "0.05",
+                    "artWeight": "0.1",
+                    "commercialWeight": "0.1",
+                    "baseDefaultAudience": "0.1",
+                    "artDefaultAudience": "0.05",
+                    "comDefaultAudience": "0.05",
+                    "id": "AF"
+                }
+            }
+    
+    def load_holiday_data(self):
+        """Load holiday data from file."""
+        # Try multiple potential file paths
+        possible_paths = [
+            "Holidays.json",                     # Same directory
+            os.path.join(os.path.dirname(__file__), "Holidays.json"),
+            os.path.abspath("Holidays.json")     # Absolute path
+        ]
+        
+        self.holidays = {}
+        data_loaded = False
+        
+        for file_path in possible_paths:
+            try:
+                print(f"Attempting to load holiday data from: {file_path}")
+                with open(file_path, "r", encoding="utf-8") as f:
+                    self.holidays = json.load(f)
+                print(f"Successfully loaded holiday data from {file_path}")
+                data_loaded = True
+                break
+            except (FileNotFoundError, json.JSONDecodeError) as e:
+                print(f"Error loading holiday data from {file_path}: {e}")
+                continue
+        
+        if not data_loaded:
+            print("Holidays.json not found or invalid. Using sample holiday data.")
+            # Create sample holiday data if file not found
+            self.holidays = {
+                "VALENTINE": {
+                    "dateType": 0,
+                    "day": 14,
+                    "month": 2,
+                    "dayOfWeek": 0,
+                    "audienceBonuses": {
+                        "TM|0": "0.050", "TM|1": "0.050", "TM|2": "0.050",
+                        "TF|0": "0.100", "TF|1": "0.100", "TF|2": "0.100",
+                        "YM|0": "0.080", "YM|1": "0.080", "YM|2": "0.080",
+                        "YF|0": "0.200", "YF|1": "0.200", "YF|2": "0.200",
+                        "AM|0": "0.100", "AM|1": "0.100", "AM|2": "0.100"
+                    },
+                    "id": "VALENTINE"
+                },
+                "HALLOWEEN": {
+                    "dateType": 0,
+                    "day": 31,
+                    "month": 10,
+                    "dayOfWeek": 0,
+                    "audienceBonuses": {
+                        "TM|0": "0.150", "TM|1": "0.150", "TM|2": "0.150",
+                        "TF|0": "0.150", "TF|1": "0.150", "TF|2": "0.150",
+                        "YM|0": "0.120", "YM|1": "0.120", "YM|2": "0.120",
+                        "YF|0": "0.120", "YF|1": "0.120", "YF|2": "0.120"
+                    },
+                    "id": "HALLOWEEN"
+                }
+            }
+    
+    @staticmethod
+    def strip_markup(text: str) -> str:
+        """Removes any <…> (HTML/Unity-rich-text) constructs and casts the result to a regular string"""
+        if not isinstance(text, str):
+            return text
+        return re.sub(r"<[^>]*>", "", text).strip()
+    
+    def extract_category_from_tag_id(self, tag_id):
+        """Extract the category from a story elements ID based on prefix or special story elements lists"""
+        # Check if tag is in genre or setting lists
+        if tag_id in self.genre_tags:
+            return "GENRE"
+        elif tag_id in self.setting_tags:
+            return "SETTING"
+            
+        # Check for THEME or EVENTS prefixes to map to the combined category
+        if tag_id.startswith("THEME_") or tag_id.startswith("EVENTS_"):
+            return "THEME_AND_EVENTS"
+            
+        # Look for any of the main categories at the start of the tag ID
+        for category in self.main_categories:
+            if tag_id.startswith(category) and tag_id != category:  # Avoid matching the category itself
+                return category
+                
+        # If we can't find a main category, try to extract the first part before an underscore
+        if "_" in tag_id:
+            category = tag_id.split("_")[0]
+            # Check if this is an alternative form of a main category
+            if category in self.category_mapping:
+                return self.category_mapping[category]
+            return category
+                
+        # Default for unknown categories
+        return "OTHER"
+    
+    def standardize_category(self, category):
+        """Convert all variations of categories to a standard form"""
+        # Check if this is an alternative form of a main category
+        if category in self.category_mapping:
+            return self.category_mapping[category]
+        return category
+    
+    def beautify_category_name(self, category):
+        """Convert category name to a more readable format with special case handling"""
+        # Handle special case for combined Theme and Events category
+        if category == "THEME_AND_EVENTS":
+            return "Themes & Events"
+            
+        # Handle special case for Supporting Character(s)
+        if category in ["SUPPORTING_CHARACTER", "SUPPORTING_CHARACTERS", "SUPPORTINGCHARACTER"]:
+            return "Supporting Characters"
+            
+        # Special case for main categories - don't modify them
+        if category in self.main_categories:
+            return category.replace("_", " ").title()  # Replace underscores and capitalize
+            
+        # Special case for acronyms and abbreviations
+        special_cases = {
+            "Ww2": "WW2",
+            "WwII": "WWII",
+            "Wwe": "WWE",
+            "Fbi": "FBI",
+            "Cia": "CIA",
+            "Nada": "NASA",
+            "Usa": "USA",
+            "Uk": "UK",
+            "Ai": "AI",
+            "It": "IT",
+            "Rpg": "RPG",
+            "Fps": "FPS",
+            "SciFi": "Sci-Fi",  # Special handling for SciFi
+        }
+        
+        # Check if the category is a special case
+        if category in special_cases:
+            return special_cases[category]
+        
+        # Split by underscore if any
+        parts = category.split('_')
+        
+        # For each part, look for camel case or all caps words and separate them
+        formatted_parts = []
+        for part in parts:
+            # Skip empty parts
+            if not part:
+                continue
+                
+            # If the part is all uppercase and longer than 2 characters, treat it as a normal word
+            if part.isupper() and len(part) > 2:
+                # For all uppercase words, just convert to title case without adding spaces
+                formatted_parts.append(part.title())
+            else:
+                # For mixed case like "SciFi" or shorter acronyms
+                formatted_parts.append(part.title())
+        
+        # Join all parts with spaces
+        result = ' '.join(formatted_parts)
+        
+        # Special case handling for common terms that should remain capitalized
+        for abbr in special_cases.values():
+            # Replace the lowercase or title case version with the proper abbreviation
+            pattern = re.compile(re.escape(abbr.lower()), re.IGNORECASE)
+            result = pattern.sub(abbr, result)
+        
+        # Fix specific words like "Sci Fi" to "Sci-Fi"
+        result = result.replace("Sci Fi", "Sci-Fi")
+        
+        return result
+    
+    def beautify_tag_name(self, tag_id):
+        """Convert tag ID to a more readable format with proper capitalization for special cases like WW2"""
+        if tag_id in self.data and "displayName" in self.data[tag_id]:
+            return self.data[tag_id]["displayName"]
+        
+        # Special case handling for WW2 and other acronyms that need to be preserved
+        special_cases = {
+            "WW2_EUROPE": "WW2 Europe",
+            "WW2_PACIFIC": "WW2 Pacific",
+            "WW2_AFRICA": "WW2 Africa",
+            "USA": "USA",
+            "UK": "UK",
+            "FBI": "FBI",
+            "CIA": "CIA",
+            "NASA": "NASA"
+        }
+        
+        if tag_id in special_cases:
+            return special_cases[tag_id]
+                
+        # For tags that don't have a specific prefix like GENRE or SETTING tags
+        if tag_id in self.genre_tags or tag_id in self.setting_tags:
+            # For setting tags, check for special prefixes like WW2
+            parts = tag_id.split('_')
+            
+            # Process each part to handle special cases
+            formatted_parts = []
+            for part in parts:
+                # Special handling for known acronyms and abbreviations
+                if part == "WW2":
+                    formatted_parts.append("WW2")
+                elif part in ["USA", "UK", "FBI", "CIA", "NASA"]:
+                    formatted_parts.append(part)
+                else:
+                    # Standard title case for other words
+                    formatted_parts.append(part.title())
+            
+            # Join with spaces
+            return ' '.join(formatted_parts)
+        
+        # If no display name is provided, try to beautify the tag ID
+        parts = tag_id.split('_')
+        if len(parts) > 1:
+            # Remove category prefix
+            parts = parts[1:]
+        
+        # Process each part to handle special cases
+        formatted_parts = []
+        for part in parts:
+            # Special handling for known acronyms and abbreviations
+            if part == "WW2":
+                formatted_parts.append("WW2")
+            elif part in ["USA", "UK", "FBI", "CIA", "NASA"]:
+                formatted_parts.append(part)
+            else:
+                # Standard title case for other words
+                formatted_parts.append(part.title())
+        
+        # Join with spaces
+        return ' '.join(formatted_parts)
+    
+
+class UIHelper:
+    """Helper class for common UI components and utilities"""
+    
+    @staticmethod
+    def create_scrollable_frame(parent):
+        container = ttk.Frame(parent)
+        container.pack(fill="both", expand=True)
+
+        canvas = tk.Canvas(container)
+        scrollbar = ttk.Scrollbar(container, orient="vertical", command=canvas.yview)
+        canvas.configure(yscrollcommand=scrollbar.set)
+        scrollbar.pack(side="right", fill="y")
+        canvas.pack(side="left", fill="both", expand=True)
+
+        scrollable_frame = ttk.Frame(canvas)
+        scrollable_window = canvas.create_window((0, 0), window=scrollable_frame, anchor="nw")
+
+        def configure_scrollable_frame(event):
+            canvas.configure(scrollregion=canvas.bbox("all"))
+            canvas.itemconfig(scrollable_window, width=canvas.winfo_width())
+
+        scrollable_frame.bind("<Configure>", configure_scrollable_frame)
+        canvas.bind("<Configure>", lambda e: canvas.itemconfig(scrollable_window, width=e.width))
+
+        # Windows wheel
+        def _on_mousewheel(event):
+            canvas.yview_scroll(int(-1 * (event.delta / 120)), "units")
+        canvas.bind("<MouseWheel>", _on_mousewheel)
+
+        # Linux wheel
+        canvas.bind("<Button-4>", lambda e: canvas.yview_scroll(-1, "units"))
+        canvas.bind("<Button-5>", lambda e: canvas.yview_scroll(1, "units"))
+
+        return scrollable_frame
+    
+    @staticmethod
+    def get_compatibility_color(score):
+        """Generate color for a compatibility score between 1.0 and 5.0."""
+        # Normalize score between 0 and 1
+        normalized = (score - 1.0) / 4.0
+        
+        if normalized <= 0.5:
+            # Red (0, 0, 1) to Yellow (0.16, 1, 1) in HSV
+            h = 0.16 * (normalized * 2)
+            s = 1.0
+            v = 1.0
+        else:
+            # Yellow (0.16, 1, 1) to Green (0.33, 1, 0.8) in HSV
+            h = 0.16 + (0.33 - 0.16) * ((normalized - 0.5) * 2)
+            s = 1.0
+            v = 1.0 - ((normalized - 0.5) * 0.2)  # Slightly darken as we move to green
+        # Convert HSV to RGB
+        r, g, b = colorsys.hsv_to_rgb(h, s, v)
+        
+        # Convert RGB to hex
+        return f"#{int(r*255):02x}{int(g*255):02x}{int(b*255):02x}"
+
+
+class CalculationEngine:
+    """Contains the calculation logic for audience weights, compatibility, etc."""
+    
+    def __init__(self, data_manager):
+        self.data_manager = data_manager
+        self.audience_labels = {
+            "TF": "Teen Female",
+            "TM": "Teen Male",
+            "YF": "Young Female",
+            "YM": "Young Male",
+            "AF": "Adult Female",
+            "AM": "Adult Male"
+        }
+        
+        # Define advertiser data
+        self.advertisers = {
+            "NBG": {
+                "displayName": "NBG",
+                "quality": 2,
+                "targetAudience": {
+                    "AF": 0,
+                    "AM": 0
+                }
+            },
+            "ROSS_AND_ROSS_BROS": {
+                "displayName": "Ross & Ross Bros.",
+                "quality": 1,
+                "targetAudience": {
+                    "AF": 0,
+                    "AM": 0
+                }
+            },
+            "VIEN_PASCAL": {
+                "displayName": "Vien Pascal",
+                "quality": 1,
+                "targetAudience": {
+                    "YM": 1,
+                    "YF": 1,
+                    "AM": 1,
+                    "AF": 1
+                }
+            },
+            "SPARK": {
+                "displayName": "Spark",
+                "quality": 2,
+                "targetAudience": {
+                    "YM": 2,
+                    "YF": 2,
+                    "AM": 2,
+                    "AF": 2
+                }
+            },
+            "NATE_SPARROW_PRESS": {
+                "displayName": "Nate Sparrow Press",
+                "quality": 2,
+                "targetAudience": {
+                    "YM": 0,
+                    "YF": 0,
+                    "AM": 0,
+                    "AF": 0
+                }
+            },
+            "VELVET_GLOSS": {
+                "displayName": "Velvet Gloss",
+                "quality": 2,
+                "targetAudience": {
+                    "TF": 2,
+                    "YF": 2,
+                    "AF": 2
+                }
+            },
+            "PIERRE_ZOLA_COMPANY": {
+                "displayName": "Pierre Zola Company",
+                "quality": 1,
+                "targetAudience": {
+                    "TM": 2,
+                    "YM": 2,
+                    "AM": 2
+                }
+            },
+            "SPICE_MICE": {
+                "displayName": "Spice Mice",
+                "quality": 1,
+                "targetAudience": {
+                    "TM": 2,
+                    "TF": 2,
+                    "YM": 2,
+                    "YF": 2
+                }
+            }
+        }
+    
+    def validate_mandatory(self, selected_tags):
+        """
+        Checks whether the mandatory categories are present among the selected tags.
+        Returns a list of missing mandatory categories.
+        """
+        # Update mandatory categories to use combined THEME_AND_EVENTS
+        mandatory = {
+            'PROTAGONIST': False,
+            'GENRE': False,
+            'SETTING': False
+        }
+        
+        for tag_id in selected_tags:
+            # Extract and standardize category
+            raw_category = self.data_manager.extract_category_from_tag_id(tag_id)
+            category = self.data_manager.standardize_category(raw_category)
+            
+            if category in mandatory:
+                mandatory[category] = True
+        
+        missing = [self.data_manager.beautify_category_name(key) for key, present in mandatory.items() if not present]
+        return missing
+    
+    def calculate_advertiser_bonuses(self, audience_weights):
+        """Calculate the bonus for each advertiser based on interested audiences (weight >= 2.5)"""
+        # First, identify which audiences have significant interest (weight >= 2.5)
+        # Changed from > 1 to >= 2.5 to better represent true interest on the 1-5 scale
+        interested_audiences = [aud for aud, weight in audience_weights.items() if weight >= 2.5]
+        
+        # If no audiences have weight >= 2.5, use top audiences instead (up to 2)
+        if not interested_audiences and audience_weights:
+            # Sort audiences by weight in descending order and take top 2
+            sorted_audiences = sorted(audience_weights.items(), key=lambda x: x[1], reverse=True)
+            # Only include audiences with at least some interest (weight > 0)
+            interested_audiences = [aud for aud, weight in sorted_audiences[:2] if weight > 0]
+        
+        advertiser_matches = {}
+        
+        for adv_id, adv_data in self.advertisers.items():
+            display_name = adv_data["displayName"]
+            quality = adv_data["quality"]
+            target_audience = adv_data["targetAudience"]
+            
+            # Check how many interested audiences this advertiser targets
+            targeted_interested_audiences = set(target_audience.keys()).intersection(set(interested_audiences))
+            
+            # Calculate a match score based on:
+            # 1. How many interested audiences they target
+            # 2. The base quality of the advertiser
+            # 3. The score type (importance) given to each audience
+            match_score = 0
+            if targeted_interested_audiences:
+                # Start with base quality
+                match_score = quality
+                
+                # Add points for each interested audience they target
+                for aud in targeted_interested_audiences:
+                    score_type = target_audience[aud]
+                    audience_weight = audience_weights[aud]
+                    match_score += score_type * audience_weight
+                    
+                advertiser_matches[adv_id] = {
+                    "displayName": display_name,
+                    "match_score": match_score,
+                    "quality": quality,
+                    "targetAudience": target_audience,
+                    "interested_audiences_targeted": list(targeted_interested_audiences)
+                }
+            else:
+                # If advertiser doesn't target any interested audiences, still give it a minimal score
+                # based on its quality, so it can appear in fallback results
+                advertiser_matches[adv_id] = {
+                    "displayName": display_name,
+                    "match_score": quality * 0.5,  # Half the quality as base score
+                    "quality": quality,
+                    "targetAudience": target_audience,
+                    "interested_audiences_targeted": []
+                }
+        
+        # Sort advertisers by match score in descending order
+        sorted_advertisers = sorted(
+            advertiser_matches.items(), 
+            key=lambda x: x[1]["match_score"], 
+            reverse=True
+        )
+        
+        return sorted_advertisers, interested_audiences
+
+    def calculate_artistic_and_commercial_scores(self, audience_weights):
+        """Calculate artistic and commercial scores based on audience weights and audience group data"""
+        artistic_score = 0
+        commercial_score = 0
+        
+        # For each audience group, calculate contribution to artistic and commercial scores
+        for audience_id, weight in audience_weights.items():
+            if audience_id in self.data_manager.audience_groups:
+                group_data = self.data_manager.audience_groups[audience_id]
+                
+                # Calculate artistic score contribution
+                art_weight = float(group_data.get("artWeight", "0"))
+                artistic_score += weight * art_weight * 5  # Scale to 1-5 range
+                
+                # Calculate commercial score contribution
+                com_weight = float(group_data.get("commercialWeight", "0"))
+                commercial_score += weight * com_weight * 5  # Scale to 1-5 range
+        
+        # Ensure scores are in 1-5 range
+        artistic_score = max(1, min(5, artistic_score))
+        commercial_score = max(1, min(5, commercial_score))
+        
+        return artistic_score, commercial_score
+    
+    def get_holiday_display_date(self, holiday):
+        """Get a user-friendly display date for a holiday."""
+        # Convert month number to name
+        month_names = [
+            "January", "February", "March", "April", "May", "June", 
+            "July", "August", "September", "October", "November", "December"
+        ]
+        month_name = month_names[holiday["month"] - 1]
+        
+        # For fixed date holidays (dateType=0)
+        if holiday["dateType"] == 0:
+            return f"{month_name} {holiday['day']}"
+        
+        # For Nth day of week in month (dateType=1)
+        elif holiday["dateType"] == 1:
+            day_names = ["Monday", "Tuesday", "Wednesday", "Thursday", "Friday", "Saturday", "Sunday"]
+            day_name = day_names[holiday["dayOfWeek"]]
+            
+            # Get which occurrence (1st, 2nd, 3rd, 4th, Last)
+            occurrence = holiday["day"]
+            if occurrence == 1:
+                occurrence_str = "1st"
+            elif occurrence == 2:
+                occurrence_str = "2nd"
+            elif occurrence == 3:
+                occurrence_str = "3rd"
+            elif occurrence == 4:
+                occurrence_str = "4th"
+            elif occurrence == 5:
+                occurrence_str = "Last"
+            else:
+                occurrence_str = f"{occurrence}th"
+            
+            return f"{occurrence_str} {day_name} of {month_name}"
+        
+        # Unknown date type
+        else:
+            return f"{month_name} {holiday['day']}"
+        
+    def calculate_holiday_scores(self, audience_weights):
+        """Calculate how well each holiday matches the audience weights."""
+        if not self.data_manager.holidays:
+            return []
+        
+        holiday_scores = {}
+        
+        for holiday_id, holiday_data in self.data_manager.holidays.items():
+            # Convert display name from ID
+            display_name = holiday_id.replace("_", " ").title()
+            
+            # Calculate total score for this holiday based on audience matches
+            total_score = 0
+            match_factors = []
+            
+            for audience_id, audience_weight in audience_weights.items():
+                # Skip if the audience has low weight (less than 2.0)
+                if audience_weight < 2.0:
+                    continue
+                    
+                # Check all weight types (base, artistic, commercial)
+                for weight_type in ["0", "1", "2"]:
+                    bonus_key = f"{audience_id}|{weight_type}"
+                    if bonus_key in holiday_data["audienceBonuses"]:
+                        bonus = float(holiday_data["audienceBonuses"][bonus_key])
+                        
+                        # Weight the bonus by the audience weight and add to total
+                        weighted_bonus = bonus * audience_weight
+                        total_score += weighted_bonus
+                        
+                        # If this is a significant bonus, add it to match factors
+                        if weighted_bonus > 0.08:  # Threshold for significance
+                            audience_name = self.audience_labels.get(audience_id, audience_id)
+                            # Include both the audience name and the actual weighted score
+                            match_factors.append({
+                                "audience": audience_name,
+                                "bonus": weighted_bonus,
+                                "display": f"{audience_name} (+{weighted_bonus:.2f})"
+                            })
+            
+            # Add this holiday to the scores dictionary
+            display_date = self.get_holiday_display_date(holiday_data)
+            
+            # Sort match factors by bonus value in descending order
+            sorted_match_factors = sorted(match_factors, key=lambda x: x["bonus"], reverse=True)
+            display_match_factors = [factor["display"] for factor in sorted_match_factors]
+            
+            holiday_scores[holiday_id] = {
+                "display_name": display_name,
+                "display_date": display_date,
+                "total_score": total_score,
+                "match_factors": display_match_factors,
+                "audience_matches": sorted_match_factors
+            }
+        
+        # Sort holidays by score in descending order
+        sorted_holidays = sorted(
+            holiday_scores.items(),
+            key=lambda x: x[1]["total_score"],
+            reverse=True
+        )
+        
+        return sorted_holidays
+
+
+class AdvertiserTab:
+    """Manages the Advertiser Compatibility tab"""
+    
+    def __init__(self, parent, data_manager, calculation_engine):
+        self.parent = parent
+        self.data_manager = data_manager
+        self.calculation_engine = calculation_engine
+        
+        # Create frames
+        self.left_frame = ttk.Frame(parent, padding="10")
+        self.left_frame.grid(row=0, column=0, sticky="nsew")
+        
+        self.right_frame = ttk.Frame(parent, padding="10")
+        self.right_frame.grid(row=0, column=1, sticky="nsew")
+        
+        # Configure layout
+        self.left_frame.columnconfigure(0, weight=1)
+        self.left_frame.rowconfigure(2, weight=1)  # Make tags frame expandable
+        
+        self.right_frame.columnconfigure(0, weight=1)
+        
+        # Adjust row weights in the right frame to give better distribution
+        for i in range(4):
+            # Give more weight to the text areas
+            if i in [1, 3]:  # These are the scrolledtext widgets
+                self.right_frame.rowconfigure(i, weight=5)
+            else:
+                self.right_frame.rowconfigure(i, weight=1)
+        
+        # Variables
+        self.file_path_var = tk.StringVar(value="TagsAudienceWeights.json")
+        self.search_var = tk.StringVar()
+        self.tag_vars = {}
+        self.tag_checkbuttons = {}
+        self.category_tabs = {}
+        self.category_frames = {}
+        
+        # Create widgets
+        self.create_widgets()
+    
+    def create_widgets(self):
+        """Create widgets for the Advertiser tab"""
+        # Add file path input
+        file_frame = ttk.Frame(self.left_frame)
+        file_frame.grid(row=0, column=0, sticky="ew", padx=5, pady=5)
+        
+        ttk.Label(file_frame, text="JSON File Path:").grid(row=0, column=0, sticky="w", padx=5, pady=2)
+        
+        file_entry = ttk.Entry(file_frame, textvariable=self.file_path_var, width=30)
+        file_entry.grid(row=0, column=1, sticky="ew", padx=5, pady=2)
+        
+        load_button = ttk.Button(file_frame, text="Load File", command=self.load_file)
+        load_button.grid(row=0, column=2, sticky="e", padx=5, pady=2)
+        
+        # Add search bar
+        search_frame = ttk.Frame(self.left_frame)
+        search_frame.grid(row=1, column=0, sticky="ew", padx=5, pady=5)
+        
+        ttk.Label(search_frame, text="Search Story Element:").grid(row=0, column=0, sticky="w", padx=5, pady=2)
+        
+        self.search_var.trace("w", self.filter_tags)
+        search_entry = ttk.Entry(search_frame, textvariable=self.search_var, width=30)
+        search_entry.grid(row=0, column=1, sticky="ew", padx=5, pady=2)
+        
+        search_clear_button = ttk.Button(search_frame, text="Clear Search", command=self.clear_search)
+        search_clear_button.grid(row=0, column=2, sticky="e", padx=5, pady=2)
+        
+        # Add clear selections button
+        clear_selections_button = ttk.Button(search_frame, text="Clear Selections", command=self.clear_selections)
+        clear_selections_button.grid(row=0, column=3, sticky="e", padx=5, pady=2)
+        
+        # Create notebook for tag categories
+        self.tags_frame = ttk.Frame(self.left_frame)
+        self.tags_frame.grid(row=2, column=0, sticky="nsew", padx=5, pady=5)
+        
+        self.category_notebook = ttk.Notebook(self.tags_frame)
+        self.category_notebook.pack(fill="both", expand=True)
+        
+        # Build tag widgets in tabs
+        self.build_tag_widgets()
+        
+        # Add calculate button
+        self.calculate_button = ttk.Button(
+            self.left_frame, 
+            text="Calculate",
+            command=self.calculate_weights
+        )
+        self.calculate_button.grid(row=3, column=0, pady=10)
+        
+        # Right frame - Advertiser & Audience Results
+        ttk.Label(self.right_frame, text="Advertiser & Audience Results", font=("Arial", 12, "bold")).grid(row=0, column=0, pady=5, sticky="w")
+        
+        # Create a scrollable text area for advertiser results
+        adv_frame = ttk.Frame(self.right_frame)
+        adv_frame.grid(row=1, column=0, sticky="nsew", pady=5)
+        
+        self.advertiser_text = scrolledtext.ScrolledText(adv_frame, width=40, height=20, wrap=tk.WORD)
+        self.advertiser_text.pack(fill="both", expand=True)
+        
+        # Bind mousewheel events specifically to the advertiser text widget
+        self.advertiser_text.bind("<MouseWheel>", lambda e: self.advertiser_text.yview_scroll(int(-1*(e.delta/120)), "units"))
+        
+        # Selected tags display
+        ttk.Label(self.right_frame, text="Selected Tags:", font=("Arial", 10, "bold")).grid(row=2, column=0, sticky="w", pady=5)
+        
+        # Create a scrollable text area for selected tags
+        tags_result_frame = ttk.Frame(self.right_frame)
+        tags_result_frame.grid(row=3, column=0, sticky="nsew", pady=5)
+        
+        self.selected_tags_text = scrolledtext.ScrolledText(tags_result_frame, width=40, height=20, wrap=tk.WORD)
+        self.selected_tags_text.pack(fill="both", expand=True)
+        
+        # Bind mousewheel events specifically to the selected tags text widget
+        self.selected_tags_text.bind("<MouseWheel>", lambda e: self.selected_tags_text.yview_scroll(int(-1*(e.delta/120)), "units"))
+    
+    def build_tag_widgets(self):
+        """Build tag widgets organized in tabs by category with improved layout"""
+        # Group tags by category
+        categories = {}
+        for tag_id, tag_data in self.data_manager.data.items():
+            # Extract category from tag ID
+            raw_category = self.data_manager.extract_category_from_tag_id(tag_id)
+            
+            # Standardize category name
+            category = self.data_manager.standardize_category(raw_category)
+            
+            if category not in categories:
+                categories[category] = []
+            categories[category].append((tag_id, tag_data))
+        
+        # Sort categories: main categories first, then rest alphabetically
+        sorted_categories = []
+        
+        # Add main categories in specified order
+        for cat in self.data_manager.main_categories:
+            if cat in categories:
+                sorted_categories.append(cat)
+        
+        # Add remaining categories alphabetically
+        remaining_categories = [cat for cat in categories.keys() if cat not in self.data_manager.main_categories]
+        sorted_categories.extend(sorted(remaining_categories))
+        
+        # Create a tab for each category
+        for category in sorted_categories:
+            if category not in categories:
+                continue
+                
+            tags = categories[category]
+            
+            # Create a tab for this category with beautified name
+            tab = ttk.Frame(self.category_notebook)
+            beautified_cat_name = self.data_manager.beautify_category_name(category)
+            self.category_notebook.add(tab, text=beautified_cat_name)
+            self.category_tabs[category] = tab
+            
+            # Create a scrollable frame inside the tab
+            scrollable_frame = UIHelper.create_scrollable_frame(tab)
+            self.category_frames[category] = scrollable_frame
+            
+            # Sort tags alphabetically by display name
+            sorted_tags = sorted(tags, key=lambda x: x[1].get("displayName", x[0]))
+            
+            # Create a grid layout frame to contain the checkbuttons
+            grid_frame = ttk.Frame(scrollable_frame)
+            grid_frame.pack(fill="both", expand=True, padx=5, pady=5)
+            
+            # Configure the grid to have at least two columns
+            grid_frame.columnconfigure(0, weight=1)
+            grid_frame.columnconfigure(1, weight=1)
+            
+            # Determine number of items per column
+            items_per_column = max(3, (len(sorted_tags) + 1) // 2)
+            
+            # Create checkbuttons for each tag
+            for i, (tag_id, tag_data) in enumerate(sorted_tags):
+                display_name = tag_data.get("displayName", self.data_manager.beautify_tag_name(tag_id))
+                
+                # Calculate row and column
+                row = i % items_per_column
+                col = i // items_per_column
+                
+                var = tk.BooleanVar(value=False)
+                self.tag_vars[tag_id] = var
+                
+                cb = ttk.Checkbutton(
+                    grid_frame, 
+                    text=display_name,
+                    variable=var
+                )
+                cb.grid(row=row, column=col, sticky="w", padx=5, pady=2)
+                
+                # Store reference to checkbutton for search filtering
+                self.tag_checkbuttons[tag_id] = cb
+    
+    def rebuild_tag_widgets(self):
+        """Rebuild tag widgets with current data"""
+        # Clear the notebook
+        for tab_id in self.category_notebook.tabs():
+            self.category_notebook.forget(tab_id)
+            
+        # Clear dictionaries
+        self.category_tabs = {}
+        self.category_frames = {}
+        self.tag_vars = {}
+        self.tag_checkbuttons = {}
+        
+        # Rebuild
+        self.build_tag_widgets()
+    
+    def load_file(self):
+        """Load JSON data from the specified file path."""
+        file_path = self.file_path_var.get()
+        try:
+            with open(file_path, "r", encoding="utf-8") as f:
+                new_data = json.load(f)
+            
+            # Fix any Cyrillic characters in tag IDs and display names
+            fixed_data = {}
+            for tag_id, tag_info in new_data.items():
+                fixed_tag_id = self.data_manager.fix_cyrillic_characters(tag_id)
+                
+                # Fix display name if present
+                if "displayName" in tag_info:
+                    tag_info["displayName"] = self.data_manager.fix_cyrillic_characters(tag_info["displayName"])
+                
+                fixed_data[fixed_tag_id] = tag_info
+            
+            # Update data
+            self.data_manager.data = fixed_data
+            messagebox.showinfo("Success", f"Successfully loaded data from {file_path}")
+            
+            # Rebuild tag widgets
+            self.rebuild_tag_widgets()
+        except FileNotFoundError:
+            messagebox.showerror("Error", f"File not found: {file_path}")
+        except json.JSONDecodeError:
+            messagebox.showerror("Error", f"Invalid JSON file: {file_path}")
+        except Exception as e:
+            messagebox.showerror("Error", f"Error loading file: {str(e)}")
+    
+    def filter_tags(self, *args):
+        """Filter tags based on search term"""
+        search_term = self.search_var.get().lower()
+        
+        # Start by showing all tags
+        for tag_id, checkbutton in self.tag_checkbuttons.items():
+            checkbutton.grid()
+        
+        if not search_term:
+            return
+        
+        # Count how many tags are shown/hidden in each tab
+        visible_tags_per_tab = {cat: 0 for cat in self.category_tabs}
+        total_tags_per_tab = {cat: 0 for cat in self.category_tabs}
+        
+        # Hide checkboxes that don't match the search term
+        for tag_id, checkbutton in self.tag_checkbuttons.items():
+            tag_data = self.data_manager.data.get(tag_id, {})
+            display_name = tag_data.get("displayName", tag_id)
+            
+            # Extract category from tag ID for search
+            category = self.data_manager.extract_category_from_tag_id(tag_id)
+            standardized_category = self.data_manager.standardize_category(category)
+            beautified_category = self.data_manager.beautify_category_name(category)
+            
+            # Get the original tag name for the tag
+            original_tag_name = self.data_manager.beautify_tag_name(tag_id)
+            
+            # Increment total tags counter for this category
+            if standardized_category in total_tags_per_tab:
+                total_tags_per_tab[standardized_category] += 1
+            
+            # Check if search term matches any of the following:
+            # 1. Tag ID
+            # 2. Display name
+            # 3. Category name (raw, standardized, or beautified)
+            # 4. Original tag name extracted from tag ID
+            match_found = (
+                search_term in tag_id.lower() or
+                search_term in display_name.lower() or
+                search_term in category.lower() or
+                search_term in standardized_category.lower() or
+                search_term in beautified_category.lower() or
+                search_term in original_tag_name.lower()
+            )
+            
+            if not match_found:
+                checkbutton.grid_remove()
+            else:
+                # Increment visible tags counter for this category
+                if standardized_category in visible_tags_per_tab:
+                    visible_tags_per_tab[standardized_category] += 1
+        
+        # Make sure the appropriate tab is visible if it has matching tags
+        if search_term:
+            # Find the first tab with visible tags
+            first_visible_tab = None
+            for category, count in visible_tags_per_tab.items():
+                if count > 0:
+                    first_visible_tab = category
+                    break
+            
+            # Select the first tab with visible tags
+            if first_visible_tab and first_visible_tab in self.category_tabs:
+                tab_id = self.category_notebook.index(self.category_tabs[first_visible_tab])
+                self.category_notebook.select(tab_id)
+                
+                # Show a status message about search results
+                total_visible = sum(visible_tags_per_tab.values())
+                total_tags = sum(total_tags_per_tab.values())
+                print(f"Search results: {total_visible} matching story elements found out of {total_tags} total story elements")
+    
+    def clear_search(self):
+        """Clear the search field and show all tags"""
+        self.search_var.set("")
+        
+        # Show all checkboxes
+        for checkbutton in self.tag_checkbuttons.values():
+            checkbutton.grid()
+    
+    def clear_selections(self):
+        """Clear all selected checkboxes across all tabs"""
+        # Set all tag variables to False
+        for tag_id, var in self.tag_vars.items():
+            var.set(False)
+        
+        # Clear the results and selected tags display
+        self.advertiser_text.config(state=tk.NORMAL)
+        self.advertiser_text.delete(1.0, tk.END)
+        self.advertiser_text.config(state=tk.DISABLED)
+        
+        self.selected_tags_text.config(state=tk.NORMAL)
+        self.selected_tags_text.delete(1.0, tk.END)
+        self.selected_tags_text.config(state=tk.DISABLED)
+        
+        # Show a message to confirm selections were cleared
+        messagebox.showinfo("Selections Cleared", "All story element selections have been cleared.")
+    
+    def calculate_weights(self):
+        """Calculate audience weights based on selected tags."""
+        # Get selected tags
+        selected_tags = [tag_id for tag_id, var in self.tag_vars.items() if var.get()]
+        
+        if not selected_tags:
+            messagebox.showwarning("No Story Elements Selected", "Please select at least one story element.")
+            return
+        
+        # Validate mandatory categories
+        missing = self.calculation_engine.validate_mandatory(selected_tags)
+        
+        # Clear result areas
+        self.advertiser_text.config(state=tk.NORMAL)
+        self.advertiser_text.delete(1.0, tk.END)
+        
+        self.selected_tags_text.config(state=tk.NORMAL)
+        self.selected_tags_text.delete(1.0, tk.END)
+        
+        # Show warning if mandatory categories are missing
+        if missing:
+            warning_msg = f"Warning: You have not selected story elements for the following mandatory categories: {', '.join(missing)}\n\n"
+            self.advertiser_text.insert(tk.END, warning_msg, "warning")
+            self.advertiser_text.tag_configure("warning", foreground="red")
+        
+        # Gather valid tag weights
+        valid_tags = {}
+        for tag_id in selected_tags:
+            if tag_id in self.data_manager.data:
+                valid_tags[tag_id] = self.data_manager.data[tag_id]["weights"]
+                display_name = self.data_manager.data[tag_id].get("displayName", self.data_manager.beautify_tag_name(tag_id))
+                category = self.data_manager.extract_category_from_tag_id(tag_id)
+                beautified_category = self.data_manager.beautify_category_name(category)
+                self.selected_tags_text.insert(tk.END, f"{beautified_category}: {display_name}\n")
+        
+        if not valid_tags:
+            self.advertiser_text.insert(tk.END, "No valid story elements selected. Please try again.")
+            return
+        
+        # Define audience categories
+        audience_categories = ["TF", "TM", "YF", "YM", "AF", "AM"]
+        
+        # Calculate overall averages for each audience category
+        overall_averages = {aud: 0 for aud in audience_categories}
+        tag_count = len(valid_tags)
+        
+        for weights in valid_tags.values():
+            for aud in audience_categories:
+                # Convert string weights to float
+                weight_value = float(weights.get(aud, "0"))
+                overall_averages[aud] += weight_value
+        
+        for aud in overall_averages:
+            overall_averages[aud] /= tag_count
+        
+        # Sort the overall averages in descending order
+        sorted_overall = sorted(overall_averages.items(), key=lambda x: x[1], reverse=True)
+        
+        # Calculate artistic and commercial scores
+        artistic_score, commercial_score = self.calculation_engine.calculate_artistic_and_commercial_scores(overall_averages)
+        
+        # Calculate advertiser matches based on audience weights
+        sorted_advertisers, interested_audiences = self.calculation_engine.calculate_advertiser_bonuses(overall_averages)
+
+        holiday_recommendations = self.calculation_engine.calculate_holiday_scores(overall_averages)
+        
+        # Display scores and information in a formatted way
+        self.advertiser_text.insert(tk.END, "CONTENT EVALUATION SCORES\n", "section_header")
+        self.advertiser_text.tag_configure("section_header", font=("Arial", 11, "bold"))
+        
+        self.advertiser_text.insert(tk.END, f"Commercial Score: ", "label")
+        self.advertiser_text.insert(tk.END, f"{commercial_score:.2f}/5.0\n", "score")
+        
+        self.advertiser_text.insert(tk.END, f"Artistic Score: ", "label")
+        self.advertiser_text.insert(tk.END, f"{artistic_score:.2f}/5.0\n\n", "score")
+        
+        self.advertiser_text.tag_configure("label", font=("Arial", 10, "bold"))
+        self.advertiser_text.tag_configure("score", font=("Arial", 10))
+        
+        # Display interested audiences with their weights
+        self.advertiser_text.insert(tk.END, "TARGET AUDIENCES\n", "section_header")
+        
+        if interested_audiences:
+            # Create a list of audience names with their weights for display
+            for aud_code in interested_audiences:
+                aud_name = self.calculation_engine.audience_labels.get(aud_code, aud_code)
+                aud_weight = overall_averages[aud_code]
+                self.advertiser_text.insert(tk.END, f"• {aud_name}: ", "audience")
+                self.advertiser_text.insert(tk.END, f"{aud_weight:.2f}/5.0\n", "audience_score")
+            
+            # If using fallback logic (no audiences >= 2.5), mention this
+            if all(overall_averages[aud] < 2.5 for aud in interested_audiences):
+                self.advertiser_text.insert(tk.END, "\nNote: No audiences showed strong interest (weight ≥ 2.5). Using top audiences instead.\n")
+        else:
+            self.advertiser_text.insert(tk.END, "No audiences showed any interest (all weights = 0).\n")
+        
+        self.advertiser_text.tag_configure("audience", font=("Arial", 10, "bold"))
+        self.advertiser_text.tag_configure("audience_score", font=("Arial", 10))
+        
+        # Display advertiser ranking in simplified format
+        self.advertiser_text.insert(tk.END, "\nBEST ADVERTISERS\n", "section_header")
+        
+        # Filter advertisers to only include those with match_score > 13
+        filtered_advertisers = [(adv_id, adv_data) for adv_id, adv_data in sorted_advertisers if adv_data["match_score"] > 13]
+        
+        # If no advertisers have score > 13, use fallback to show the top 3 advertisers regardless of score
+        if not filtered_advertisers and sorted_advertisers:
+            filtered_advertisers = sorted_advertisers[:3]  # Get top 3 advertisers
+            self.advertiser_text.insert(tk.END, "No advertisers met the high quality threshold. Showing top advertisers:\n\n")
+        
+        if filtered_advertisers:
+            for adv_id, adv_data in filtered_advertisers:
+                display_name = adv_data["displayName"]
+                match_score = adv_data["match_score"]
+                # Include score in display for more transparency
+                self.advertiser_text.insert(tk.END, f"➤ {display_name} ", "advertiser")
+                self.advertiser_text.insert(tk.END, f"(score: {match_score:.1f})\n", "advertiser_score")
+        else:
+            self.advertiser_text.insert(tk.END, "No suitable advertisers found for the selected tags.\n")
+
+        # Display holiday recommendations in a structured section
+        self.advertiser_text.insert(tk.END, "\n" + "="*40 + "\n", "section_divider")
+        self.advertiser_text.insert(tk.END, "BEST HOLIDAYS TO RELEASE\n", "section_header")
+        self.advertiser_text.insert(tk.END, "="*40 + "\n", "section_divider")
+
+        if holiday_recommendations:
+            # Display the top 3 holidays or all if less than 3
+            for i, (holiday_id, holiday_data) in enumerate(holiday_recommendations[:3]):
+                display_name = holiday_data["display_name"]
+                display_date = holiday_data["display_date"]
+                score = holiday_data["total_score"] * 10  # Scale up for display
+                
+                # Determine a star rating (1-5) based on the score
+                # Normalize to a 1-5 range assuming max possible score is around 1.0
+                star_rating = max(1, min(5, int(score / 2) + 1))
+                stars = "★" * star_rating + "☆" * (5 - star_rating)
+                
+                self.advertiser_text.insert(tk.END, f"{i+1}. {display_name} ({display_date}): ", "holiday")
+                self.advertiser_text.insert(tk.END, f"{stars}\n", "holiday_stars")
+                
+                # List the top match factors (if any)
+                if holiday_data["match_factors"]:
+                    # Only display match factors for audiences that are actually in the target audience list
+                    relevant_matches = []
+                    for match in holiday_data["audience_matches"]:
+                        # Extract the audience code from the audience name
+                        audience_name = match["audience"]
+                        audience_code = None
+                        
+                        # Find the original audience code by matching with audience_labels
+                        for code, label in self.calculation_engine.audience_labels.items():
+                            if label == audience_name:
+                                audience_code = code
+                                break
+                        
+                        # Only include if it's a significant audience in the overall profile
+                        if audience_code and audience_code in overall_averages and overall_averages[audience_code] >= 2.5:
+                            relevant_matches.append(match["display"])
+                    
+                    if relevant_matches:
+                        # Take top 2 relevant matches
+                        match_text = ", ".join(relevant_matches[:2])
+                        if len(relevant_matches) > 2:
+                            match_text += ", ..."
+                        self.advertiser_text.insert(tk.END, f"   Audience matches: {match_text}\n", "holiday_factors")
+                    else:
+                        # No relevant matches found, show generic message
+                        self.advertiser_text.insert(tk.END, f"   General audience appeal\n", "holiday_factors")
+                
+                # Add a line break between holidays for better readability
+                if i < min(2, len(holiday_recommendations) - 1):
+                    self.advertiser_text.insert(tk.END, "\n")
+        else:
+            self.advertiser_text.insert(tk.END, "No holiday recommendations available.\n")
+        
+        # Add tag configurations for the new text elements
+        self.advertiser_text.tag_configure("section_divider", font=("Arial", 10))
+        self.advertiser_text.tag_configure("holiday", font=("Arial", 10, "bold"))
+        self.advertiser_text.tag_configure("holiday_stars", font=("Arial", 10))
+        self.advertiser_text.tag_configure("holiday_factors", font=("Arial", 9, "italic"))
+
+        # Make text areas read-only
+        self.advertiser_text.config(state=tk.DISABLED)
+        self.selected_tags_text.config(state=tk.DISABLED)
+
+
+class CompatibilityTab:
+    """Manages the Story Element Compatibility tab"""
+    
+    def __init__(self, parent, data_manager):
+        self.parent = parent
+        self.data_manager = data_manager
+        
+        # Create frames
+        self.left_frame = ttk.Frame(parent, padding="10")
+        self.left_frame.grid(row=0, column=0, sticky="nsew")
+        
+        self.right_frame = ttk.Frame(parent, padding="10")
+        self.right_frame.grid(row=0, column=1, sticky="nsew")
+        
+        # Configure layout
+        self.left_frame.columnconfigure(0, weight=1)
+        self.left_frame.rowconfigure(2, weight=1)  # Make tags frame expandable
+        
+        self.right_frame.columnconfigure(0, weight=1)
+        self.right_frame.rowconfigure(1, weight=1)
+        
+        # Variables
+        self.compat_file_path_var = tk.StringVar(value="TagCompatibilityData.json")
+        self.compat_search_var = tk.StringVar()
+        self.compat_tag_vars = {}
+        self.compat_tag_checkbuttons = {}
+        self.compat_tag_labels = {}
+        self.compat_category_tabs = {}
+        self.compat_category_frames = {}
+        
+        # Create widgets
+        self.create_widgets()
+    
+    def create_widgets(self):
+        """Create widgets for the Tag Compatibility tab."""
+        # Create a notebook for compatibility sub-tabs
+        self.compat_notebook = ttk.Notebook(self.left_frame)
+        self.compat_notebook.grid(row=2, column=0, sticky="nsew", padx=5, pady=5)
+        
+        # Create sub-tabs for "Tag Selection"
+        self.compat_selection_tab = ttk.Frame(self.compat_notebook)
+        self.compat_notebook.add(self.compat_selection_tab, text="Story Element Selection")
+        
+        # File path for compatibility data
+        compat_file_frame = ttk.Frame(self.left_frame)
+        compat_file_frame.grid(row=0, column=0, sticky="ew", padx=5, pady=5)
+        
+        ttk.Label(compat_file_frame, text="Compatibility Data File:").grid(row=0, column=0, sticky="w", padx=5, pady=2)
+        
+        compat_file_entry = ttk.Entry(compat_file_frame, textvariable=self.compat_file_path_var, width=30)
+        compat_file_entry.grid(row=0, column=1, sticky="ew", padx=5, pady=2)
+        
+        compat_load_button = ttk.Button(compat_file_frame, text="Load Compatibility", command=self.load_compatibility_file)
+        compat_load_button.grid(row=0, column=2, sticky="e", padx=5, pady=2)
+        
+        # Search frame for compatibility
+        compat_search_frame = ttk.Frame(self.left_frame)
+        compat_search_frame.grid(row=1, column=0, sticky="ew", padx=5, pady=5)
+        
+        # Configure columns to distribute space better
+        compat_search_frame.columnconfigure(1, weight=1)  # Make search entry expandable
+        
+        # Top row - Search and clear search
+        ttk.Label(compat_search_frame, text="Search Story Elements:").grid(row=0, column=0, sticky="w", padx=5, pady=2)
+        
+        self.compat_search_var.trace("w", self.filter_compatibility_tags)
+        compat_search_entry = ttk.Entry(compat_search_frame, textvariable=self.compat_search_var, width=30)
+        compat_search_entry.grid(row=0, column=1, sticky="ew", padx=5, pady=2)
+        
+        compat_search_clear_button = ttk.Button(compat_search_frame, text="Clear Search", command=self.clear_compatibility_search)
+        compat_search_clear_button.grid(row=0, column=2, sticky="e", padx=5, pady=2)
+        
+        # Bottom row - Additional buttons
+        # Add clear selections button
+        compat_clear_selections_button = ttk.Button(compat_search_frame, text="Clear Selections", command=self.clear_compatibility_selections)
+        compat_clear_selections_button.grid(row=1, column=0, sticky="w", padx=5, pady=2)
+        
+        # Add view matrix button in a more visible location
+        view_matrix_button = ttk.Button(
+            compat_search_frame, 
+            text="View Matrix", 
+            command=self.show_tag_compatibility_matrix
+        )
+        view_matrix_button.grid(row=1, column=1, sticky="w", padx=5, pady=2)
+        
+        # Create notebook for compatibility tag categories inside Tag Selection tab
+        self.compat_tags_frame = ttk.Frame(self.compat_selection_tab)
+        self.compat_tags_frame.pack(fill="both", expand=True)
+        
+        self.compat_category_notebook = ttk.Notebook(self.compat_tags_frame)
+        self.compat_category_notebook.pack(fill="both", expand=True)
+        
+        # Build compatibility tag widgets in tabs
+        self.build_compatibility_tag_widgets()
+
+        
+        # Right frame - Compatibility Legend and Selected Tags
+        ttk.Label(self.right_frame, text="Compatibility Legend", font=("Arial", 12, "bold")).grid(row=0, column=0, pady=5, sticky="w")
+        
+        # Create legend frame
+        legend_frame = ttk.Frame(self.right_frame)
+        legend_frame.grid(row=1, column=0, sticky="ew", pady=5)
+        
+        # Create compatibility legend with color squares
+        self.create_compatibility_legend(legend_frame)
+        
+        # Add average score display
+        score_frame = ttk.Frame(self.right_frame)
+        score_frame.grid(row=2, column=0, sticky="ew", pady=5)
+        
+        ttk.Label(score_frame, text="Average Compatibility Score:", font=("Arial", 10, "bold")).pack(side="left", padx=5)
+        
+        # Create a frame to show the score with colored background
+        self.score_display_frame = ttk.Frame(score_frame, width=60, height=25)
+        self.score_display_frame.pack(side="left", padx=5)
+        self.score_display_frame.pack_propagate(False)  # Prevent frame from shrinking
+        
+        # Label inside the frame for the score
+        self.score_display_label = tk.Label(
+            self.score_display_frame,
+            text="N/A",
+            background="#cccccc",
+            width=5,
+            font=("Arial", 10, "bold")
+        )
+        self.score_display_label.pack(fill="both", expand=True)
+        
+        # Selected tags display
+        ttk.Label(self.right_frame, text="Selected Tags:", font=("Arial", 10, "bold")).grid(row=3, column=0, sticky="w", pady=5)
+        
+        # Create a scrollable text area for selected compatibility tags
+        compat_tags_result_frame = ttk.Frame(self.right_frame)
+        compat_tags_result_frame.grid(row=4, column=0, sticky="nsew", pady=5)
+        
+        self.compat_selected_tags_text = scrolledtext.ScrolledText(compat_tags_result_frame, width=40, height=20, wrap=tk.WORD)
+        self.compat_selected_tags_text.pack(fill="both", expand=True)
+        
+        # Bind mousewheel events
+        self.compat_selected_tags_text.bind("<MouseWheel>", lambda e: self.compat_selected_tags_text.yview_scroll(int(-1*(e.delta/120)), "units"))
+    
+    def create_compatibility_legend(self, parent_frame):
+        """Create a legend showing compatibility color coding."""
+        legend_canvas = tk.Canvas(parent_frame, width=400, height=50)
+        legend_canvas.pack(fill="x", padx=10, pady=10)
+        
+        # Create gradient bar
+        width = 350
+        for i in range(width):
+            # Map position to compatibility score (1.0 to 5.0)
+            score = 1.0 + (i / width) * 4.0
+            
+            # Get color for this score
+            color = UIHelper.get_compatibility_color(score)
+            
+            # Draw a vertical line in this color
+            legend_canvas.create_line(20 + i, 10, 20 + i, 30, fill=color)
+        
+        # Add labels
+        legend_canvas.create_text(20, 40, text="1.0 (Poor)", anchor="w")
+        legend_canvas.create_text(width // 2 + 20, 40, text="3.0 (Neutral)", anchor="center")
+        legend_canvas.create_text(width + 20, 40, text="5.0 (Excellent)", anchor="e")
+        
+        # Add explanation text
+        explanation_text = (
+            "Color indicates compatibility between story elements.\n"
+            "Green = Excellent fit, Yellow = Neutral, Red = Poor fit.\n"
+            "Average score shows compatibility between your selected elements only."
+        )
+        explanation_label = ttk.Label(parent_frame, text=explanation_text, wraplength=380, justify="left")
+        explanation_label.pack(pady=5, padx=10, anchor="w")
+    
+    def build_compatibility_tag_widgets(self):
+        """Build tag widgets for compatibility tab organized by category with improved layout"""
+        # Group tags by category
+        categories = {}
+        
+        # Add all tags from both audience data and compatibility data
+        all_tags = set(self.data_manager.data.keys()) | set(self.data_manager.compatibility_data.keys())
+        
+        for tag_id in all_tags:
+            # Extract category from tag ID
+            raw_category = self.data_manager.extract_category_from_tag_id(tag_id)
+            
+            # Standardize category name
+            category = self.data_manager.standardize_category(raw_category)
+            
+            if category not in categories:
+                categories[category] = []
+            
+            # Get tag data from either dataset
+            tag_data = {}
+            if tag_id in self.data_manager.data:
+                tag_data = self.data_manager.data[tag_id]
+            
+            categories[category].append((tag_id, tag_data))
+        
+        # Sort categories: main categories first, then rest alphabetically
+        sorted_categories = []
+        
+        # Add main categories in specified order
+        for cat in self.data_manager.main_categories:
+            if cat in categories:
+                sorted_categories.append(cat)
+        
+        # Add remaining categories alphabetically
+        remaining_categories = [cat for cat in categories.keys() if cat not in self.data_manager.main_categories]
+        sorted_categories.extend(sorted(remaining_categories))
+        
+        # Create a tab for each category
+        for category in sorted_categories:
+            if category not in categories:
+                continue
+                
+            tags = categories[category]
+            
+            # Create a tab for this category with beautified name
+            tab = ttk.Frame(self.compat_category_notebook)
+            beautified_cat_name = self.data_manager.beautify_category_name(category)
+            self.compat_category_notebook.add(tab, text=beautified_cat_name)
+            self.compat_category_tabs[category] = tab
+            
+            # Create a scrollable frame inside the tab
+            scrollable_frame = UIHelper.create_scrollable_frame(tab)
+            self.compat_category_frames[category] = scrollable_frame
+            
+            # Sort tags alphabetically by display name
+            sorted_tags = sorted(tags, key=lambda x: x[1].get("displayName", x[0]) if x[1] else x[0])
+            
+            # Create a grid layout frame to contain the checkbuttons
+            grid_frame = ttk.Frame(scrollable_frame)
+            grid_frame.pack(fill="both", expand=True, padx=5, pady=5)
+            
+            # Configure the grid to have at least two columns
+            grid_frame.columnconfigure(0, weight=1)
+            grid_frame.columnconfigure(1, weight=1)
+            
+            # Determine number of items per column
+            items_per_column = max(3, (len(sorted_tags) + 1) // 2)
+            
+            # Create checkbuttons for each tag
+            for i, (tag_id, tag_data) in enumerate(sorted_tags):
+                display_name = tag_data.get("displayName", self.data_manager.beautify_tag_name(tag_id)) if tag_data else self.data_manager.beautify_tag_name(tag_id)
+                
+                # Calculate row and column
+                row = i % items_per_column
+                col = i // items_per_column
+                
+                # Create frame for this tag to hold checkbox and color indicator
+                tag_frame = ttk.Frame(grid_frame)
+                tag_frame.grid(row=row, column=col, sticky="w", padx=5, pady=2)
+                
+                # Color indicator (initially gray) with support for highlighting
+                color_indicator = tk.Canvas(tag_frame, width=10, height=20, background="#cccccc", 
+                                        highlightthickness=0, highlightbackground="black")
+                color_indicator.grid(row=0, column=0, padx=(0, 5))
+                
+                var = tk.BooleanVar(value=False)
+                self.compat_tag_vars[tag_id] = var
+                
+                # Add trace to the variable to update colors when checked/unchecked
+                var.trace("w", lambda name, index, mode, tag_id=tag_id: self.update_compatibility_colors(tag_id))
+                
+                cb = ttk.Checkbutton(
+                    tag_frame, 
+                    text=display_name,
+                    variable=var
+                )
+                cb.grid(row=0, column=1, sticky="w")
+                
+                # Store references for search filtering
+                self.compat_tag_checkbuttons[tag_id] = tag_frame
+                self.compat_tag_labels[tag_id] = color_indicator
+    
+    def rebuild_compatibility_tag_widgets(self):
+        """Rebuild compatibility tag widgets with current data"""
+        # Clear the notebook
+        for tab_id in self.compat_category_notebook.tabs():
+            self.compat_category_notebook.forget(tab_id)
+            
+        # Clear dictionaries
+        self.compat_category_tabs = {}
+        self.compat_category_frames = {}
+        self.compat_tag_vars = {}
+        self.compat_tag_checkbuttons = {}
+        self.compat_tag_labels = {}
+        
+        # Rebuild
+        self.build_compatibility_tag_widgets()
+        
+        # Clear selected tags display
+        self.compat_selected_tags_text.config(state=tk.NORMAL)
+        self.compat_selected_tags_text.delete(1.0, tk.END)
+        self.compat_selected_tags_text.insert(tk.END, "No story elements selected.")
+        self.compat_selected_tags_text.config(state=tk.DISABLED)
+    
+    def load_compatibility_file(self):
+        """Load compatibility data from the specified file path."""
+        file_path = self.compat_file_path_var.get()
+        try:
+            with open(file_path, "r", encoding="utf-8") as f:
+                new_data = json.load(f)
+            
+            # Fix any Cyrillic characters in tag IDs
+            fixed_data = {}
+            for tag_id, compat_dict in new_data.items():
+                fixed_tag_id = self.data_manager.fix_cyrillic_characters(tag_id)
+                
+                # Fix compatibility tag IDs
+                fixed_compat_dict = {}
+                for compat_tag_id, score in compat_dict.items():
+                    fixed_compat_tag_id = self.data_manager.fix_cyrillic_characters(compat_tag_id)
+                    fixed_compat_dict[fixed_compat_tag_id] = score
+                
+                fixed_data[fixed_tag_id] = fixed_compat_dict
+            
+            # Update data
+            self.data_manager.compatibility_data = fixed_data
+            messagebox.showinfo("Success", f"Successfully loaded compatibility data from {file_path}")
+            
+            # Rebuild compatibility tag widgets
+            self.rebuild_compatibility_tag_widgets()
+        except FileNotFoundError:
+            messagebox.showerror("Error", f"File not found: {file_path}")
+        except json.JSONDecodeError:
+            messagebox.showerror("Error", f"Invalid JSON file: {file_path}")
+        except Exception as e:
+            messagebox.showerror("Error", f"Error loading file: {str(e)}")
+    
+    def filter_compatibility_tags(self, *args):
+        """Filter tags in compatibility tab based on search term"""
+        search_term = self.compat_search_var.get().lower()
+        
+        # Start by showing all tags
+        for tag_id, frame in self.compat_tag_checkbuttons.items():
+            frame.grid()
+        
+        if not search_term:
+            return
+        
+        # Count how many tags are shown/hidden in each tab
+        visible_tags_per_tab = {cat: 0 for cat in self.compat_category_tabs}
+        total_tags_per_tab = {cat: 0 for cat in self.compat_category_tabs}
+        
+        # Hide checkboxes that don't match the search term
+        for tag_id, frame in self.compat_tag_checkbuttons.items():
+            tag_data = self.data_manager.data.get(tag_id, {})
+            display_name = tag_data.get("displayName", tag_id)
+            
+            # Extract category from tag ID for search
+            category = self.data_manager.extract_category_from_tag_id(tag_id)
+            standardized_category = self.data_manager.standardize_category(category)
+            beautified_category = self.data_manager.beautify_category_name(category)
+            
+            # Get the original tag name for the tag
+            original_tag_name = self.data_manager.beautify_tag_name(tag_id)
+            
+            # Increment total tags counter for this category
+            if standardized_category in total_tags_per_tab:
+                total_tags_per_tab[standardized_category] += 1
+            
+            # Check if search term matches any of the following:
+            # 1. Tag ID
+            # 2. Display name
+            # 3. Category name (raw, standardized, or beautified)
+            # 4. Original tag name extracted from tag ID
+            match_found = (
+                search_term in tag_id.lower() or
+                search_term in display_name.lower() or
+                search_term in category.lower() or
+                search_term in standardized_category.lower() or
+                search_term in beautified_category.lower() or
+                search_term in original_tag_name.lower()
+            )
+            
+            if not match_found:
+                frame.grid_remove()
+            else:
+                # Increment visible tags counter for this category
+                if standardized_category in visible_tags_per_tab:
+                    visible_tags_per_tab[standardized_category] += 1
+        
+        # Make sure the appropriate tab is visible if it has matching tags
+        if search_term:
+            # Find the first tab with visible tags
+            first_visible_tab = None
+            for category, count in visible_tags_per_tab.items():
+                if count > 0:
+                    first_visible_tab = category
+                    break
+            
+            # Select the first tab with visible tags
+            if first_visible_tab and first_visible_tab in self.compat_category_tabs:
+                tab_id = self.compat_category_notebook.index(self.compat_category_tabs[first_visible_tab])
+                self.compat_category_notebook.select(tab_id)
+    
+    def clear_compatibility_search(self):
+        """Clear the search field in compatibility tab and show all tags"""
+        self.compat_search_var.set("")
+        
+        # Show all checkboxes
+        for frame in self.compat_tag_checkbuttons.values():
+            frame.grid()
+    
+    def clear_compatibility_selections(self):
+        """Clear all selected checkboxes in compatibility tab"""
+        # Set all tag variables to False
+        for tag_id, var in self.compat_tag_vars.items():
+            var.set(False)
+        
+        # Reset all colors to gray and remove borders
+        for label in self.compat_tag_labels.values():
+            label.configure(background="#cccccc", highlightthickness=0)
+            
+        # Reset score display
+        self.score_display_label.configure(text="N/A", background="#cccccc")
+                
+        # Clear the selected tags display
+        self.compat_selected_tags_text.config(state=tk.NORMAL)
+        self.compat_selected_tags_text.delete(1.0, tk.END)
+        self.compat_selected_tags_text.insert(tk.END, "No story elements selected.")
+        self.compat_selected_tags_text.config(state=tk.DISABLED)
+        
+        # Show a message to confirm selections were cleared
+        messagebox.showinfo("Selections Cleared", "All story element selections have been cleared.")
+    
+    def update_compatibility_colors(self, changed_tag_id=None):
+        """Update color indicators based on current tag selections and calculate average score"""
+        # Get currently selected tags
+        selected_tags = [tag_id for tag_id, var in self.compat_tag_vars.items() if var.get()]
+        
+        # If no tags are selected, reset all colors to gray and clear score
+        if not selected_tags:
+            for tag_id, label in self.compat_tag_labels.items():
+                label.configure(background="#cccccc", highlightthickness=0)
+            
+            # Reset score display
+            self.score_display_label.configure(text="N/A", background="#cccccc")
+            return
+        
+        # Update selected tags display
+        self.update_compatibility_selected_tags(selected_tags)
+        
+        # Track compatibility scores between selected elements only
+        selected_compatibility_scores = []
+        
+        # Calculate compatibility scores between selected tags only
+        for i, tag1 in enumerate(selected_tags):
+            for tag2 in selected_tags[i+1:]:  # Start from i+1 to avoid duplicates
+                # Check if there's direct compatibility data
+                score = None
+                
+                # Look up compatibility in both directions
+                if tag1 in self.data_manager.compatibility_data and tag2 in self.data_manager.compatibility_data[tag1]:
+                    score = float(self.data_manager.compatibility_data[tag1][tag2])
+                elif tag2 in self.data_manager.compatibility_data and tag1 in self.data_manager.compatibility_data[tag2]:
+                    score = float(self.data_manager.compatibility_data[tag2][tag1])
+                
+                # Only add valid scores
+                if score is not None:
+                    selected_compatibility_scores.append(score)
+        
+        # Track compatibility scores for each unselected tag to identify most compatible ones
+        tag_avg_scores = {}
+        
+        # For each unselected tag, calculate average compatibility with all selected tags
+        for tag_id, var in self.compat_tag_vars.items():
+            if var.get():
+                # Selected tags get a blue highlight
+                self.compat_tag_labels[tag_id].configure(background="#4a86e8", highlightthickness=0)
+                continue
+                
+            # Calculate average compatibility score for this tag with all selected tags
+            compatibility_scores = []
+            
+            for selected_tag in selected_tags:
+                # Skip if same tag
+                if selected_tag == tag_id:
+                    continue
+                    
+                # Check if there's direct compatibility data
+                score = None
+                
+                # Look up compatibility in both directions
+                if selected_tag in self.data_manager.compatibility_data and tag_id in self.data_manager.compatibility_data[selected_tag]:
+                    score = float(self.data_manager.compatibility_data[selected_tag][tag_id])
+                elif tag_id in self.data_manager.compatibility_data and selected_tag in self.data_manager.compatibility_data[tag_id]:
+                    score = float(self.data_manager.compatibility_data[tag_id][selected_tag])
+                
+                # Only add valid scores
+                if score is not None:
+                    compatibility_scores.append(score)
+            
+            # Calculate average score if we have any compatibility data
+            if compatibility_scores:
+                avg_score = sum(compatibility_scores) / len(compatibility_scores)
+                color = UIHelper.get_compatibility_color(avg_score)
+                self.compat_tag_labels[tag_id].configure(background=color, highlightthickness=0)
+                # Store the average score for later use in highlighting most compatible
+                tag_avg_scores[tag_id] = avg_score
+            else:
+                # If no compatibility data, use gray
+                self.compat_tag_labels[tag_id].configure(background="#cccccc", highlightthickness=0)
+        
+        # Highlight the most compatible tags (top 5 or tags with score >= 4.0, whichever is more)
+        # Only if we have unselected tags with scores
+        if tag_avg_scores:
+            # Sort tags by compatibility score in descending order
+            sorted_tags = sorted(tag_avg_scores.items(), key=lambda x: x[1], reverse=True)
+            
+            # Get tags with score >= 4.0
+            high_compat_tags = [tag_id for tag_id, score in sorted_tags if score >= 4.0]
+            
+            # Also get top 5 tags (might overlap with high_compat_tags)
+            top_tags = [tag_id for tag_id, _ in sorted_tags[:5]]
+            
+            # Combine both lists without duplicates
+            highlighted_tags = list(set(high_compat_tags + top_tags))
+            
+            # Add black border to these tags
+            for tag_id in highlighted_tags:
+                self.compat_tag_labels[tag_id].configure(highlightbackground="black", highlightthickness=2)
+        
+        # Update the average score display - now only based on selected elements
+        if selected_compatibility_scores:
+            selected_avg = sum(selected_compatibility_scores) / len(selected_compatibility_scores)
+            color = UIHelper.get_compatibility_color(selected_avg)
+            self.score_display_label.configure(
+                text=f"{selected_avg:.2f}",
+                background=color
+            )
+        else:
+            # If only one tag is selected or no compatibility data between selected tags
+            if len(selected_tags) == 1:
+                # With only one selection, compatibility is N/A
+                self.score_display_label.configure(text="N/A", background="#cccccc")
+            else:
+                # Multiple selections but no data
+                self.score_display_label.configure(text="No Data", background="#cccccc")
+    
+    def update_compatibility_selected_tags(self, selected_tags):
+        """Update the selected tags display in the compatibility tab"""
+        self.compat_selected_tags_text.config(state=tk.NORMAL)
+        self.compat_selected_tags_text.delete(1.0, tk.END)
+        
+        if not selected_tags:
+            self.compat_selected_tags_text.insert(tk.END, "No story elements selected.")
+            self.compat_selected_tags_text.config(state=tk.DISABLED)
+            return
+        
+        # Group selected tags by category
+        tags_by_category = {}
+        for tag_id in selected_tags:
+            category = self.data_manager.extract_category_from_tag_id(tag_id)
+            beautified_category = self.data_manager.beautify_category_name(category)
+            
+            if beautified_category not in tags_by_category:
+                tags_by_category[beautified_category] = []
+            
+            display_name = ""
+            if tag_id in self.data_manager.data and "displayName" in self.data_manager.data[tag_id]:
+                display_name = self.data_manager.data[tag_id]["displayName"]
+            else:
+                display_name = self.data_manager.beautify_tag_name(tag_id)
+                
+            tags_by_category[beautified_category].append(display_name)
+        
+        # Sort categories and display selected tags
+        sorted_categories = sorted(tags_by_category.keys())
+        for category in sorted_categories:
+            self.compat_selected_tags_text.insert(tk.END, f"{category}:\n", "category")
+            for tag_name in sorted(tags_by_category[category]):
+                self.compat_selected_tags_text.insert(tk.END, f"  • {tag_name}\n")
+            self.compat_selected_tags_text.insert(tk.END, "\n")
+        
+        # Apply formatting
+        self.compat_selected_tags_text.tag_configure("category", font=("Arial", 10, "bold"))
+        self.compat_selected_tags_text.config(state=tk.DISABLED)
+    
+    def show_tag_compatibility_matrix(self):
+        """Show a matrix of compatibility between all selected tags."""
+        selected_tags = [tag_id for tag_id, var in self.compat_tag_vars.items() if var.get()]
+        
+        if len(selected_tags) < 2:
+            messagebox.showinfo("Not Enough Story Elements", "Please select at least two story elements to show compatibility matrix.")
+            return
+        
+        # Create a new toplevel window
+        matrix_window = tk.Toplevel(self.parent)
+        matrix_window.title("Tag Compatibility Matrix")
+        
+        # Set a reasonable size
+        matrix_window.geometry("800x600")
+        
+        # Create a frame with scrollbars
+        main_frame = ttk.Frame(matrix_window)
+        main_frame.pack(fill="both", expand=True, padx=10, pady=10)
+        
+        # Add header text
+        header_text = f"Compatibility Matrix for {len(selected_tags)} Selected Story Elements"
+        header_label = ttk.Label(main_frame, text=header_text, font=("Arial", 12, "bold"))
+        header_label.pack(pady=10)
+        
+        # Create a canvas with scrollbars for the matrix
+        canvas_frame = ttk.Frame(main_frame)
+        canvas_frame.pack(fill="both", expand=True)
+        
+        h_scrollbar = ttk.Scrollbar(canvas_frame, orient="horizontal")
+        v_scrollbar = ttk.Scrollbar(canvas_frame, orient="vertical")
+        canvas = tk.Canvas(canvas_frame, xscrollcommand=h_scrollbar.set, yscrollcommand=v_scrollbar.set)
+        
+        h_scrollbar.config(command=canvas.xview)
+        v_scrollbar.config(command=canvas.yview)
+        
+        h_scrollbar.pack(fill="x", side="bottom")
+        v_scrollbar.pack(fill="y", side="right")
+        canvas.pack(side="left", fill="both", expand=True)
+        
+        # Frame inside canvas for the matrix
+        matrix_frame = ttk.Frame(canvas)
+        canvas.create_window((0, 0), window=matrix_frame, anchor="nw")
+        
+        # Get display names for selected tags
+        display_names = {}
+        for tag_id in selected_tags:
+            if tag_id in self.data_manager.data and "displayName" in self.data_manager.data[tag_id]:
+                display_names[tag_id] = self.data_manager.data[tag_id]["displayName"]
+            else:
+                display_names[tag_id] = self.data_manager.beautify_tag_name(tag_id)
+        
+        # Headers for the first column
+        ttk.Label(matrix_frame, text="Story Element Name", font=("Arial", 10, "bold")).grid(row=0, column=0, sticky="w", padx=5, pady=5)
+        
+        # Column headers (tag names)
+        for col, tag_id in enumerate(selected_tags, start=1):
+            ttk.Label(matrix_frame, text=display_names[tag_id], font=("Arial", 9, "bold")).grid(
+                row=0, column=col, sticky="w", padx=5, pady=5
+            )
+        
+        # Build the matrix rows
+        for row, row_tag_id in enumerate(selected_tags, start=1):
+            # Row header (tag name)
+            ttk.Label(matrix_frame, text=display_names[row_tag_id], font=("Arial", 9, "bold")).grid(
+                row=row, column=0, sticky="w", padx=5, pady=5
+            )
+            
+            # Compatibility scores
+            for col, col_tag_id in enumerate(selected_tags, start=1):
+                if row_tag_id == col_tag_id:
+                    # Same tag - diagonal
+                    score_label = ttk.Label(matrix_frame, text="—", width=5)
+                    score_label.grid(row=row, column=col, padx=5, pady=5)
+                    continue
+                
+                # Try to get compatibility score
+                score = None
+                
+                # Look up compatibility in both directions
+                if row_tag_id in self.data_manager.compatibility_data and col_tag_id in self.data_manager.compatibility_data[row_tag_id]:
+                    score = float(self.data_manager.compatibility_data[row_tag_id][col_tag_id])
+                elif col_tag_id in self.data_manager.compatibility_data and row_tag_id in self.data_manager.compatibility_data[col_tag_id]:
+                    score = float(self.data_manager.compatibility_data[col_tag_id][row_tag_id])
+                
+                if score is not None:
+                    # Create a colored frame to show the score
+                    score_frame = ttk.Frame(matrix_frame, width=50, height=30)
+                    score_frame.grid(row=row, column=col, padx=5, pady=5)
+                    score_frame.grid_propagate(False)  # Prevent frame from shrinking
+                    
+                    color = UIHelper.get_compatibility_color(score)
+                    score_label = tk.Label(
+                        score_frame, 
+                        text=f"{score:.1f}", 
+                        background=color,
+                        width=5
+                    )
+                    score_label.pack(fill="both", expand=True)
+                else:
+                    # No compatibility data
+                    score_label = ttk.Label(matrix_frame, text="N/A", width=5)
+                    score_label.grid(row=row, column=col, padx=5, pady=5)
+        
+        # Update the scrollregion after the grid is complete
+        matrix_frame.update_idletasks()
+        canvas.config(scrollregion=canvas.bbox("all"))
+        
+        # Add button to close the window
+        close_button = ttk.Button(main_frame, text="Close", command=matrix_window.destroy)
+        close_button.pack(pady=10)
+
+
+class StoryElementCalculatorApp:
+    """Main application class that coordinates all components"""
+    
+    def __init__(self, root):
+        self.root = root
+        self.root.title("Hollywood Animal Calculator")
+        
+        # Make the application start in fullscreen mode
+        try:
+            # Try the Windows approach first
+            self.root.state('zoomed')
+        except:
+            try:
+                # Try the Linux/Unix approach if Windows fails
+                self.root.attributes('-zoomed', True)
+            except:
+                # Fallback to manual fullscreen if both fail
+                width = self.root.winfo_screenwidth()
+                height = self.root.winfo_screenheight()
+                self.root.geometry(f"{width}x{height}+0+0")
+        
+        # Initialize the data manager
+        self.data_manager = DataManager()
+        
+        # Initialize the calculation engine
+        self.calculation_engine = CalculationEngine(self.data_manager)
+        
+        # Create the main notebook control for tabs
+        self.main_notebook = ttk.Notebook(self.root)
+        self.main_notebook.pack(fill="both", expand=True)
+        
+        # Create tab for Best Advertiser
+        self.advertiser_tab_frame = ttk.Frame(self.main_notebook)
+        self.main_notebook.add(self.advertiser_tab_frame, text="Advertiser Compatibility")
+        
+        # Create tab for Tag Compatibility
+        self.compatibility_tab_frame = ttk.Frame(self.main_notebook)
+        self.main_notebook.add(self.compatibility_tab_frame, text="Story Element Compatibility")
+        
+        # Configure grid weights for resizing
+        self.advertiser_tab_frame.columnconfigure(0, weight=3)  # Left frame gets more space
+        self.advertiser_tab_frame.columnconfigure(1, weight=2)  # Right frame gets less space
+        self.advertiser_tab_frame.rowconfigure(0, weight=1)
+        
+        self.compatibility_tab_frame.columnconfigure(0, weight=3)  # Left frame gets more space
+        self.compatibility_tab_frame.columnconfigure(1, weight=2)  # Right frame gets less space
+        self.compatibility_tab_frame.rowconfigure(0, weight=1)
+        
+        # Initialize the tab controllers
+        self.advertiser_tab = AdvertiserTab(self.advertiser_tab_frame, self.data_manager, self.calculation_engine)
+        self.compatibility_tab = CompatibilityTab(self.compatibility_tab_frame, self.data_manager)
+
+
+if __name__ == "__main__":
+    root = tk.Tk()
+    app = StoryElementCalculatorApp(root)
+    root.mainloop()